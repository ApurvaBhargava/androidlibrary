/*
 * Copyright (C) 2012 University of Washington
 *
 * Licensed under the Apache License, Version 2.0 (the "License"); you may not
 * use this file except in compliance with the License. You may obtain a copy of
 * the License at
 *
 * http://www.apache.org/licenses/LICENSE-2.0
 *
 * Unless required by applicable law or agreed to in writing, software
 * distributed under the License is distributed on an "AS IS" BASIS, WITHOUT
 * WARRANTIES OR CONDITIONS OF ANY KIND, either express or implied. See the
 * License for the specific language governing permissions and limitations under
 * the License.
 */
package org.opendatakit.common.android.data;

<<<<<<< HEAD
import android.os.Parcel;
import android.os.Parcelable;
=======
import java.io.File;
import java.util.HashMap;
import java.util.List;
import java.util.Map;
>>>>>>> 371e1ac1

import org.opendatakit.aggregate.odktables.rest.ElementDataType;
import org.opendatakit.aggregate.odktables.rest.ElementType;
import org.opendatakit.common.android.provider.DataTableColumns;
import org.opendatakit.common.android.utilities.DataUtil;
import org.opendatakit.common.android.utilities.ODKFileUtils;
import org.opendatakit.database.utilities.OdkDbQueryUtil;
import org.opendatakit.common.android.utilities.WebLogger;
import org.opendatakit.database.service.OdkDbRow;
import org.opendatakit.database.service.OdkDbTable;
import org.opendatakit.database.service.ParentTable;
import org.opendatakit.database.utilities.OdkMarshalUtil;

import java.io.File;
import java.util.HashMap;
import java.util.List;
import java.util.Map;

/**
 * This class represents a table. This can be conceptualized as a list of rows.
 * Each row comprises the user-defined columns, or data, as well as the
 * ODKTables-specified metadata.
 * <p>
 * This should be considered an immutable class.
 *
 * @author unknown
 * @author sudar.sam@gmail.com
 *
 */
public class UserTable implements Parcelable, ParentTable{

  static final String TAG = UserTable.class.getSimpleName();

  private static final String[] primaryKey = {"rowId", "savepoint_timestamp"};

  private final OdkDbTable mBaseTable;

  private final OrderedColumns mColumnDefns;

  private final String mSqlWhereClause;
  private final String[] mSqlGroupByArgs;
  private final String mSqlHavingClause;

  private final String[] mAdminColumnOrder;

  private final Map<String, Integer> mElementKeyToIndex;

  public UserTable(UserTable table, List<Integer> indexes) {
    this.mBaseTable = new OdkDbTable(table.mBaseTable, indexes);
    this.mColumnDefns = table.mColumnDefns;
    this.mSqlWhereClause = table.mSqlWhereClause;
    this.mSqlGroupByArgs = table.mSqlGroupByArgs;
    this.mSqlHavingClause = table.mSqlHavingClause;
    this.mAdminColumnOrder = table.mAdminColumnOrder;
    this.mElementKeyToIndex = table.mElementKeyToIndex;
  }

  public UserTable(OdkDbTable baseTable, OrderedColumns columnDefns, String sqlWhereClause,
      String[] sqlGroupByArgs, String sqlHavingClause, String[] adminColumnOrder, Map<String,
      Integer> elementKeyToIndex) {
    this.mBaseTable = baseTable;
    baseTable.registerParentTable(this);

    this.mColumnDefns = columnDefns;
    this.mSqlWhereClause = sqlWhereClause;
    this.mSqlGroupByArgs = sqlGroupByArgs;
    this.mSqlHavingClause = sqlHavingClause;
    this.mAdminColumnOrder = adminColumnOrder;

    if (elementKeyToIndex == null) {
      this.mElementKeyToIndex = mBaseTable.generateElementKeyToIndex();
    } else {
      this.mElementKeyToIndex = elementKeyToIndex;
    }
  }

  public UserTable(OrderedColumns columnDefns, String sqlWhereClause,
      String[] sqlSelectionArgs, String[] sqlGroupByArgs, String sqlHavingClause,
      String[] sqlOrderByElementKeys, String[] sqlOrderByDirections, String[] adminColumnOrder,
      Map<String, Integer> elementKeyToIndex, String[] elementKeyForIndex, Integer rowCount) {

    this.mBaseTable = new OdkDbTable(OdkDbQueryUtil
        .buildSqlStatement(columnDefns.getTableId(), sqlWhereClause, sqlGroupByArgs, sqlHavingClause,
            sqlOrderByElementKeys, sqlOrderByDirections), sqlSelectionArgs, sqlOrderByElementKeys,
        sqlOrderByDirections, primaryKey, elementKeyForIndex, rowCount);

    this.mColumnDefns = columnDefns;
    this.mSqlWhereClause = sqlWhereClause;
    this.mSqlGroupByArgs = sqlGroupByArgs;
    this.mSqlHavingClause = sqlHavingClause;
    this.mAdminColumnOrder = adminColumnOrder;

    if (elementKeyToIndex == null) {
      this.mElementKeyToIndex = mBaseTable.generateElementKeyToIndex();
    } else {
      this.mElementKeyToIndex = elementKeyToIndex;
    }

  }

  public OdkDbTable getBaseTable() {
    return mBaseTable;
  }

  public void addRow(OdkDbRow row) {
    mBaseTable.addRow(row);
  }

  public String getAppName() {
    return mColumnDefns.getAppName();
  }

  public String getTableId() {
    return mColumnDefns.getTableId();
  }

  public OrderedColumns getColumnDefinitions() {
    return mColumnDefns;
  }

  public OdkDbRow getRowAtIndex(int index) {
    return mBaseTable.getRowAtIndex(index);
  }

  public Integer getColumnIndexOfElementKey(String elementKey) {
    return this.mElementKeyToIndex.get(elementKey);
  }

  /**
   * This is EXPENSIVE!!!  Used only for JS return value
   * Do not use for anything else!!!!
   *
   * @return copy of the map. Used for JS return value
   */
  public Map<String, Integer> getElementKeyMap() {
    HashMap<String, Integer> copyMap = new HashMap<String, Integer>(this.mElementKeyToIndex);
    return copyMap;
  }

  public String getElementKey(int colNum) {
    return mBaseTable.getElementKey(colNum);
  }

  public String getWhereClause() {
    return mSqlWhereClause;
  }

  public String[] getSelectionArgs() {
    return mBaseTable.getSqlSelectionArgs();
  }

  /**
   * True if the table has a group-by clause in its query
   *
   * @return
   */
  public boolean isGroupedBy() {
    return mSqlGroupByArgs != null && mSqlGroupByArgs.length != 0;
  }

  public String[] getGroupByArgs() {
    if (mSqlGroupByArgs == null) {
      return null;
    }
    return mSqlGroupByArgs.clone();
  }

  public String getHavingClause() {
    return mSqlHavingClause;
  }

  public String[] getOrderByElementKeys() {
    return mBaseTable.getOrderByElementKeys();
  }

  public String[] getOrderByDirections() {
    return mBaseTable.getOrderByDirections();
  }

  public int getWidth() {
    return mBaseTable.getWidth();
  }

  public int getNumberOfRows() {
    return mBaseTable.getNumberOfRows();
  }

  /**
   * Return the String representing the contents of the column represented by
   * the passed in elementKey. This can be either the element key of a
   * user-defined column or a ODKTables-specified metadata column.
   * <p>
   * Null values are returned as nulls.
   *
   * @param rowIndex
   *          index of the relevant row
   * @param elementKey
   *          elementKey of data or metadata column
   * @return String representation of contents of column. Null values are
   *         returned as null. Note that boolean values are reported as "1" or "0"
   */
  public String getRawDataOrMetadataByElementKey(int rowIndex, String elementKey) {
    String result;
    OdkDbRow row = mBaseTable.getRowAtIndex(rowIndex);
    Integer cell = getColumnIndexOfElementKey(elementKey);
    if (cell == null) {
      WebLogger.getLogger(mColumnDefns.getAppName()).e(UserTable.TAG,
          "elementKey [" + elementKey + "] was not found in table");
      return null;
    }
    result = row.getDataByIndex(cell);
    if (result == null) {
      return null;
    }
    return result;
  }

  public String getRowId(int rowIndex) {
    return getRawDataOrMetadataByElementKey(rowIndex, DataTableColumns.ID);
  }

  public String getDisplayTextOfData(int rowIndex, ElementType type, String elementKey) {
    // TODO: share processing with CollectUtil.writeRowDataToBeEdited(...)
    String raw = getRawDataOrMetadataByElementKey(rowIndex, elementKey);
    String rowId = getRawDataOrMetadataByElementKey(rowIndex, DataTableColumns.ID);

    if (raw == null) {
      return null;
    } else if (raw.length() == 0) {
      throw new IllegalArgumentException("unexpected zero-length string in database! "
          + elementKey);
    }

    if (type == null) {
      return raw;
    } else if (type.getDataType() == ElementDataType.number && raw.indexOf('.') != -1) {
      // trim trailing zeros on numbers (leaving the last one)
      int lnz = raw.length() - 1;
      while (lnz > 0 && raw.charAt(lnz) == '0') {
        lnz--;
      }
      if (lnz >= raw.length() - 2) {
        // ended in non-zero or x0
        return raw;
      } else {
        // ended in 0...0
        return raw.substring(0, lnz + 2);
      }
    } else if (type.getDataType() == ElementDataType.rowpath) {
      File theFile = ODKFileUtils.getRowpathFile(getAppName(),
          getTableId(), rowId, raw);
      return theFile.getName();
    } else if (type.getDataType() == ElementDataType.configpath) {
      return raw;
    } else {
      return raw;
    }
  }

  public boolean hasCheckpointRows() {
    Integer cell = getColumnIndexOfElementKey(DataTableColumns.SAVEPOINT_TYPE);
    if (cell == null) {
      WebLogger.getLogger(mColumnDefns.getAppName()).e(UserTable.TAG,
          "elementKey [" + DataTableColumns.SAVEPOINT_TYPE + "] was not found in table");
      return false;
    }

    List<OdkDbRow> rows = mBaseTable.getRows();
    for (int i = 0; i < rows.size(); i++) {
      OdkDbRow row = rows.get(i);
      String type = row.getDataByIndex(cell);
      if (type == null || type.length() == 0) {
        return true;
      }
    }
    return false;
  }

  public boolean hasConflictRows() {
    Integer cell = getColumnIndexOfElementKey(DataTableColumns.CONFLICT_TYPE);
    if (cell == null) {
      WebLogger.getLogger(mColumnDefns.getAppName()).e(UserTable.TAG,
          "elementKey [" + DataTableColumns.CONFLICT_TYPE + "] was not found in table");
      return false;
    }

    List<OdkDbRow> rows = mBaseTable.getRows();
    for (int i = 0; i < rows.size(); i++) {
      OdkDbRow row = rows.get(i);
      String conflictType = row.getDataByIndex(cell);
      if (conflictType != null && conflictType.length() != 0) {
        return true;
      }
    }
    return false;
  }

  /**
   * Scan the rowIds to get the row number. As the rowIds are not sorted, this
   * is a potentially expensive operation, scanning the entire array, as well as
   * the cost of checking String equality. Should be used only when necessary.
   * <p>
   * Return -1 if the row Id is not found.
   *
   * @param rowId
   * @return
   */
  public int getRowNumFromId(String rowId) {
    Integer cell = getColumnIndexOfElementKey(DataTableColumns.ID);
    if (cell == null) {
      WebLogger.getLogger(mColumnDefns.getAppName()).e(UserTable.TAG,
          "elementKey [" + DataTableColumns.ID + "] was not found in table");
      return -1;
    }

    List<OdkDbRow> rows = mBaseTable.getRows();
    for (int i = 0; i < rows.size(); i++) {
      OdkDbRow row = rows.get(i);
      String readRowId = row.getDataByIndex(cell);
      if (readRowId.equals(rowId)) {
        return i;
      }
    }
    return -1;
  }

  public ParentTable getParentTable() {
    return this;
  }

  @Override
  public int describeContents() {
    return 0;
  }

  @Override
  public void writeToParcel(Parcel out, int flags) {
    out.writeString(mSqlWhereClause);
    OdkMarshalUtil.marshallStringArray(out, mSqlGroupByArgs);
    out.writeString(mSqlHavingClause);
    this.mColumnDefns.writeToParcel(out, flags);
    OdkMarshalUtil.marshallStringArray(out, mAdminColumnOrder);
    this.mBaseTable.writeToParcel(out, flags);
  }

  public UserTable(Parcel in) {
    this.mSqlWhereClause = in.readString();
    this.mSqlGroupByArgs = OdkMarshalUtil.unmarshallStringArray(in);
    this.mSqlHavingClause = in.readString();
    this.mColumnDefns = new OrderedColumns(in);
    this.mAdminColumnOrder = OdkMarshalUtil.unmarshallStringArray(in);
    this.mBaseTable = new OdkDbTable(in);
    this.mBaseTable.registerParentTable(this);
    this.mElementKeyToIndex = mBaseTable.generateElementKeyToIndex();
  }

  public static final Parcelable.Creator<UserTable> CREATOR = new Parcelable.Creator<UserTable>() {
    public UserTable createFromParcel(Parcel in) {
      return new UserTable(in);
    }

    public UserTable[] newArray(int size) {
      return new UserTable[size];
    }
  };

}<|MERGE_RESOLUTION|>--- conflicted
+++ resolved
@@ -15,19 +15,15 @@
  */
 package org.opendatakit.common.android.data;
 
-<<<<<<< HEAD
 import android.os.Parcel;
 import android.os.Parcelable;
-=======
-import java.io.File;
-import java.util.HashMap;
-import java.util.List;
-import java.util.Map;
->>>>>>> 371e1ac1
 
 import org.opendatakit.aggregate.odktables.rest.ElementDataType;
 import org.opendatakit.aggregate.odktables.rest.ElementType;
 import org.opendatakit.common.android.provider.DataTableColumns;
+
+import android.os.Parcel;
+import android.os.Parcelable;
 import org.opendatakit.common.android.utilities.DataUtil;
 import org.opendatakit.common.android.utilities.ODKFileUtils;
 import org.opendatakit.database.utilities.OdkDbQueryUtil;
@@ -362,19 +358,19 @@
   @Override
   public void writeToParcel(Parcel out, int flags) {
     out.writeString(mSqlWhereClause);
-    OdkMarshalUtil.marshallStringArray(out, mSqlGroupByArgs);
+    DataUtil.marshallStringArray(out, mSqlGroupByArgs);
     out.writeString(mSqlHavingClause);
     this.mColumnDefns.writeToParcel(out, flags);
-    OdkMarshalUtil.marshallStringArray(out, mAdminColumnOrder);
+    DataUtil.marshallStringArray(out, mAdminColumnOrder);
     this.mBaseTable.writeToParcel(out, flags);
   }
 
   public UserTable(Parcel in) {
     this.mSqlWhereClause = in.readString();
-    this.mSqlGroupByArgs = OdkMarshalUtil.unmarshallStringArray(in);
+    this.mSqlGroupByArgs = DataUtil.unmarshallStringArray(in);
     this.mSqlHavingClause = in.readString();
     this.mColumnDefns = new OrderedColumns(in);
-    this.mAdminColumnOrder = OdkMarshalUtil.unmarshallStringArray(in);
+    this.mAdminColumnOrder = DataUtil.unmarshallStringArray(in);
     this.mBaseTable = new OdkDbTable(in);
     this.mBaseTable.registerParentTable(this);
     this.mElementKeyToIndex = mBaseTable.generateElementKeyToIndex();
