/*
 * Copyright (C) 2012 University of Washington
 *
 * Licensed under the Apache License, Version 2.0 (the "License"); you may not
 * use this file except in compliance with the License. You may obtain a copy of
 * the License at
 *
 * http://www.apache.org/licenses/LICENSE-2.0
 *
 * Unless required by applicable law or agreed to in writing, software
 * distributed under the License is distributed on an "AS IS" BASIS, WITHOUT
 * WARRANTIES OR CONDITIONS OF ANY KIND, either express or implied. See the
 * License for the specific language governing permissions and limitations under
 * the License.
 */
package org.opendatakit.builder;

import android.content.ContentValues;

import org.apache.commons.io.FileUtils;
import org.apache.commons.lang3.CharEncoding;
import org.opendatakit.aggregate.odktables.rest.ConflictType;
import org.opendatakit.aggregate.odktables.rest.ElementDataType;
import org.opendatakit.aggregate.odktables.rest.KeyValueStoreConstants;
import org.opendatakit.aggregate.odktables.rest.RFC4180CsvReader;
import org.opendatakit.aggregate.odktables.rest.RFC4180CsvWriter;
import org.opendatakit.aggregate.odktables.rest.SavepointTypeManipulator;
import org.opendatakit.aggregate.odktables.rest.SyncState;
import org.opendatakit.aggregate.odktables.rest.TableConstants;
import org.opendatakit.database.data.ColumnDefinition;
import org.opendatakit.database.data.KeyValueStoreEntry;
import org.opendatakit.database.data.OrderedColumns;
import org.opendatakit.database.data.Row;
import org.opendatakit.database.data.UserTable;
import org.opendatakit.database.service.DbHandle;
import org.opendatakit.database.utilities.CursorUtils;
import org.opendatakit.exception.ServicesAvailabilityException;
import org.opendatakit.listener.ExportListener;
import org.opendatakit.listener.ImportListener;
import org.opendatakit.logging.WebLogger;
import org.opendatakit.provider.DataTableColumns;
import org.opendatakit.utilities.LocalizationUtils;
import org.opendatakit.utilities.ODKFileUtils;

import java.io.File;
import java.io.FileFilter;
import java.io.FileInputStream;
import java.io.FileOutputStream;
import java.io.IOException;
import java.io.InputStreamReader;
import java.io.OutputStreamWriter;
import java.util.ArrayList;
import java.util.Arrays;
import java.util.HashMap;
import java.util.HashSet;
import java.util.List;
import java.util.Map;
import java.util.UUID;

/**
 * Various utilities for importing/exporting tables from/to CSV.
 *
 * @author sudar.sam@gmail.com
 *
 */
public class CsvUtil {

  private static final String TAG = CsvUtil.class.getSimpleName();

  private final String appName;

  private final CsvUtilSupervisor supervisor;

  public CsvUtil(CsvUtilSupervisor supervisor, String appName ) {
    this.supervisor = supervisor;
    this.appName = appName;
  }

  // ===========================================================================================
  // EXPORT
  // ===========================================================================================

  /**
   * Export the given tableId. Exports three csv files to the output/csv
   * directory under the appName:
   * <ul>
   * <li>tableid.fileQualifier.csv - data table</li>
   * <li>tableid.fileQualifier.definition.csv - data table column definition</li>
   * <li>tableid.fileQualifier.properties.csv - key-value store of this table</li>
   * </ul>
   * If fileQualifier is null or an empty string, then it emits to
   * <ul>
   * <li>tableid.csv - data table</li>
   * <li>tableid.definition.csv - data table column definition</li>
   * <li>tableid.properties.csv - key-value store of this table</li>
   * </ul>
   *
   * @param exportListener
   * @param db
   * @param tableId
   * @param orderedDefns
   * @param fileQualifier
   * @return
   * @throws ServicesAvailabilityException
   */
  public boolean exportSeparable(ExportListener exportListener, DbHandle db, String tableId,
      OrderedColumns orderedDefns, String fileQualifier) throws ServicesAvailabilityException {
    // building array of columns to select and header row for output file
    // then we are including all the metadata columns.
    ArrayList<String> columns = new ArrayList<String>();

    WebLogger.getLogger(appName).i(
        TAG,
        "exportSeparable: tableId: " + tableId + " fileQualifier: "
            + ((fileQualifier == null) ? "<null>" : fileQualifier));

    // put the user-relevant metadata columns in leftmost columns
    columns.add(DataTableColumns.ID);
    columns.add(DataTableColumns.FORM_ID);
    columns.add(DataTableColumns.LOCALE);
    columns.add(DataTableColumns.SAVEPOINT_TYPE);
    columns.add(DataTableColumns.SAVEPOINT_TIMESTAMP);
    columns.add(DataTableColumns.SAVEPOINT_CREATOR);

    // add the data columns
    for (ColumnDefinition cd : orderedDefns.getColumnDefinitions()) {
      if (cd.isUnitOfRetention()) {
        columns.add(cd.getElementKey());
      }
    }

    // And now add all remaining export columns
    String[] exportColumns = supervisor.getDatabase().getExportColumns();
    for (String colName : exportColumns) {
      if (columns.contains(colName)) {
        continue;
      }
      columns.add(colName);
    }

    File tableInstancesFolder = new File(ODKFileUtils.getInstancesFolder(appName, tableId));
    HashSet<File> instancesWithData = new HashSet<File>();
    if ( tableInstancesFolder.exists() && tableInstancesFolder.isDirectory() ) {
      File[] subDirectories = tableInstancesFolder.listFiles(new FileFilter() {

        @Override
        public boolean accept(File pathname) {
          return pathname.isDirectory() && (pathname.list().length != 0);
        }});
      instancesWithData.addAll(Arrays.asList(subDirectories));
    }

    OutputStreamWriter output = null;
    File outputCsv = null;
    try {
      // both files go under the output/csv directory...
      outputCsv = new File(ODKFileUtils.getOutputTableCsvFile(appName, tableId, fileQualifier));
      outputCsv.mkdirs();

      // emit properties files
      File definitionCsv = new File(ODKFileUtils.getOutputTableDefinitionCsvFile(appName, tableId,
          fileQualifier));
      File propertiesCsv = new File(ODKFileUtils.getOutputTablePropertiesCsvFile(appName, tableId,
          fileQualifier));

      if (!writePropertiesCsv(db, tableId, orderedDefns, definitionCsv, propertiesCsv)) {
        return false;
      }

      // getting data
      String whereString = DataTableColumns.SAVEPOINT_TYPE + " IS NOT NULL AND ("
          + DataTableColumns.CONFLICT_TYPE + " IS NULL OR " + DataTableColumns.CONFLICT_TYPE
          + " = " + Integer.toString(ConflictType.LOCAL_UPDATED_UPDATED_VALUES) + ")";

      String[] emptyArray = {};

      UserTable table = supervisor.getDatabase()
          .simpleQuery(appName, db, tableId, orderedDefns, whereString, emptyArray, emptyArray,
              null, null, null, null, null);

      // emit data table...
      File file = new File(outputCsv, tableId
          + ((fileQualifier != null && fileQualifier.length() != 0) ? ("." + fileQualifier) : "")
          + ".csv");
      FileOutputStream out = new FileOutputStream(file);
      output = new OutputStreamWriter(out, CharEncoding.UTF_8);
      RFC4180CsvWriter cw = new RFC4180CsvWriter(output);
      // don't have to worry about quotes in elementKeys...
      cw.writeNext(columns.toArray(new String[columns.size()]));
      String[] row = new String[columns.size()];
      for (int i = 0; i < table.getNumberOfRows(); i++) {
        Row dataRow = table.getRowAtIndex(i);
        for (int j = 0; j < columns.size(); ++j) {
          row[j] = dataRow.getDataByKey(columns.get(j));
        }
        cw.writeNext(row);
        /**
         * Copy all attachment files into the output directory tree.
         * Don't worry about whether they are referenced in the current
         * row. This is a simplification (and biases toward preserving
         * data).
         */
        String instanceId = table.getRowId(i);
        File tableInstanceFolder = new File(ODKFileUtils.getInstanceFolder(appName, tableId, instanceId));
        if ( instancesWithData.contains(tableInstanceFolder) ) {
          File outputInstanceFolder = new File(ODKFileUtils.getOutputCsvInstanceFolder(appName, tableId, instanceId));
          outputInstanceFolder.mkdirs();
          FileUtils.copyDirectory(tableInstanceFolder, outputInstanceFolder);
          instancesWithData.remove(tableInstanceFolder);
        }

      }
      cw.flush();
      cw.close();

      return true;
    } catch (IOException e) {
      if (outputCsv != null) {
        try {
          File outputCsvFolder = new File(ODKFileUtils.getOutputCsvFolder(appName));
          while (FileUtils.directoryContains(outputCsvFolder, outputCsv)) {
            FileUtils.deleteDirectory(outputCsv);
            outputCsv = outputCsv.getParentFile();
          }
        } catch (IOException e1) {
          e1.printStackTrace();
          return false;
        }
      }
      return false;
    } finally {
      try {
        if (output != null) {
          output.close();
        }
      } catch (IOException e) {
      }
    }
  }

  /**
   * Writes the definition and properties files for the given tableId. This is
   * written to:
   * <ul>
   * <li>tables/tableId/definition.csv - data table column definition</li>
   * <li>tables/tableId/properties.csv - key-value store of this table</li>
   * </ul>
   * The definition.csv file contains the schema definition. md5hash of it
   * corresponds to the former schemaETag.
   *
   * The properties.csv file contains the table-level metadata (key-value
   * store). The md5hash of it corresponds to the propertiesETag.
   *
   * For use by the sync mechanism.
   *
   * @param db
   * @param tableId
   * @param orderedDefns
   * @return
   * @throws ServicesAvailabilityException
   */
  public boolean writePropertiesCsv(DbHandle db, String tableId,
      OrderedColumns orderedDefns) throws ServicesAvailabilityException {
    File definitionCsv = new File(ODKFileUtils.getTableDefinitionCsvFile(appName, tableId));
    File propertiesCsv = new File(ODKFileUtils.getTablePropertiesCsvFile(appName, tableId));

    return writePropertiesCsv(db, tableId, orderedDefns, definitionCsv, propertiesCsv);
  }

  /**
   * Common routine to write the definition and properties files.
   *
   * @param db
   * @param tableId
   * @param orderedDefns
   * @param definitionCsv
   * @param propertiesCsv
   * @return
   * @throws ServicesAvailabilityException
   */
  private boolean writePropertiesCsv(DbHandle db, String tableId,
      OrderedColumns orderedDefns, File definitionCsv, File propertiesCsv) throws ServicesAvailabilityException {
    WebLogger.getLogger(appName).i(TAG, "writePropertiesCsv: tableId: " + tableId);

    /**
     * Get all the KVS entries and scan through, replacing all choice list
     * choiceListId with the underlying choice list.  On input, these are split
     * off and replaced by choiceListIds.
     */
    List<KeyValueStoreEntry> kvsEntries = supervisor.getDatabase()
        .getTableMetadata(appName, db, tableId, null, null, null, null).getEntries();
    for (int i = 0; i < kvsEntries.size(); i++) {
      KeyValueStoreEntry entry = kvsEntries.get(i);

      // replace all the choiceList entries with their choiceListJSON
      if (entry.partition.equals(KeyValueStoreConstants.PARTITION_COLUMN) && entry.key
          .equals(KeyValueStoreConstants.COLUMN_DISPLAY_CHOICES_LIST)) {
        // exported type is an array -- the choiceListJSON
        entry.type = ElementDataType.array.name();
        if ((entry.value != null) && (entry.value.trim().length() != 0)) {
          String choiceListJSON = supervisor.getDatabase().getChoiceList(appName, db, entry.value);
          entry.value = choiceListJSON;
        } else {
          entry.value = null;
        }
      }
    }

    return PropertiesFileUtils.writePropertiesIntoCsv(appName, tableId, orderedDefns, kvsEntries,
        definitionCsv, propertiesCsv);
  }

  private int countUpToLastNonNullElement(String[] row) {
    for (int i = row.length - 1; i >= 0; --i) {
      if (row[i] != null) {
        return (i + 1);
      }
    }
    return 0;
  }

  /**
   * Update tableId from
   * <ul>
   * <li>tables/tableId/properties.csv</li>
   * <li>tables/tableId/definition.csv</li>
   * </ul>
   *
   * This will either create a table, or verify that the table structure matches
   * that defined in the csv. It will then override all the KVS entries with
   * those present in the file.
   *
   * @param tableId
   * @throws IOException
   * @throws ServicesAvailabilityException
   */
  public synchronized void updateTablePropertiesFromCsv(String tableId)
      throws IOException, ServicesAvailabilityException {

    PropertiesFileUtils.DataTableDefinition dtd = PropertiesFileUtils.readPropertiesFromCsv(appName,
        tableId);

    DbHandle db = null;
    try {

      db = supervisor.getDatabase().openDatabase(appName);

      // Go through the KVS list and replace all the choiceList entries with their choiceListId
      for ( KeyValueStoreEntry entry : dtd.kvsEntries ) {
        if ( entry.partition.equals(KeyValueStoreConstants.PARTITION_COLUMN) &&
            entry.key.equals(KeyValueStoreConstants.COLUMN_DISPLAY_CHOICES_LIST) ) {
          // stored type is a string -- the choiceListId
          entry.type = ElementDataType.string.name();
          if ((entry.value != null) && (entry.value.trim().length() != 0)) {
            String choiceListId = supervisor.getDatabase().setChoiceList(appName, db, entry.value);
            entry.value = choiceListId;
          } else {
            entry.value = null;
          }
        }
      }

      supervisor.getDatabase().createOrOpenTableWithColumnsAndProperties(appName, db, tableId,
          dtd.columnList, dtd.kvsEntries, true);

    } finally {
      if (db != null) {
        supervisor.getDatabase().closeDatabase(appName, db);
      }
    }
  }

  /**
   * Imports data from a csv file with elementKey headings. This csv file is
   * assumed to be under:
   * <ul>
   * <li>config/assets/csv/tableId.fileQualifier.csv</li>
   * </ul>
   * If the table does not exist, it attempts to create it using the schema and
   * metadata located here:
   * <ul>
   * <li>tables/tableId/definition.csv - data table definition</li>
   * <li>tables/tableId/properties.csv - key-value store</li>
   * </ul>
   *
   * @param importListener
   * @param tableId
   * @param fileQualifier
   * @param createIfNotPresent
   *          -- true if we should try to create the table.
   * @return
   * @throws ServicesAvailabilityException
   */
  public boolean importSeparable(ImportListener importListener, String tableId,
      String fileQualifier, boolean createIfNotPresent) throws ServicesAvailabilityException {

    DbHandle db = null;
    try {
      db = supervisor.getDatabase().openDatabase(appName);
      if (!supervisor.getDatabase().hasTableId(appName, db, tableId)) {
        if (createIfNotPresent) {
          updateTablePropertiesFromCsv(tableId);
          if (!supervisor.getDatabase().hasTableId(appName, db, tableId)) {
            return false;
          }
        } else {
          return false;
        }
      }

      OrderedColumns orderedDefns = supervisor.getDatabase().getUserDefinedColumns(appName, db, tableId);

      WebLogger.getLogger(appName).i(
          TAG,
          "importSeparable: tableId: " + tableId + " fileQualifier: "
              + ((fileQualifier == null) ? "<null>" : fileQualifier));

      // reading data
      InputStreamReader input = null;
      try {

        File assetsCsvInstances = new File(ODKFileUtils.getAssetsCsvInstancesFolder(appName, tableId));
        HashSet<File> instancesHavingData = new HashSet<File>();
        if ( assetsCsvInstances.exists() && assetsCsvInstances.isDirectory() ) {
          File[] subDirectories = assetsCsvInstances.listFiles(new FileFilter() {

            @Override
            public boolean accept(File pathname) {
              return pathname.isDirectory() && (pathname.list().length != 0);
            }});
          instancesHavingData.addAll(Arrays.asList(subDirectories));
        }

        // both files are read from config/assets/csv directory...
        File assetsCsv = new File(ODKFileUtils.getAssetsCsvFolder(appName));

        // read data table...
        File file = new File(assetsCsv, tableId
            + ((fileQualifier != null && fileQualifier.length() != 0) ? ("." + fileQualifier) : "")
            + ".csv");
        FileInputStream in = new FileInputStream(file);
        input = new InputStreamReader(in, CharEncoding.UTF_8);
        RFC4180CsvReader cr = new RFC4180CsvReader(input);
        // don't have to worry about quotes in elementKeys...
        String[] columnsInFile = cr.readNext();
        int columnsInFileLength = countUpToLastNonNullElement(columnsInFile);

        String v_id;
        String v_form_id;
        String v_locale;
        String v_savepoint_type;
        String v_savepoint_creator;
        String v_savepoint_timestamp;
        String v_row_etag;
<<<<<<< HEAD
        String v_filter_type;
        String v_filter_value;
        String v_groups_list;
        String v_group_type;
        String v_filter_ext;
=======
        String v_default_access;
        String v_owner;
        String v_group_read_only;
        String v_group_modify;
        String v_group_privileged;
>>>>>>> 6d61ee8f

        Map<String, String> valueMap = new HashMap<String, String>();

        int rowCount = 0;
        String[] row;
        for (;;) {
          row = cr.readNext();
          rowCount++;
          if (rowCount % 5 == 0) {
            importListener.updateProgressDetail("Importing row " + rowCount);
          }
          if (row == null || countUpToLastNonNullElement(row) == 0) {
            break;
          }
          int rowLength = countUpToLastNonNullElement(row);

          // default values for metadata columns if not provided
          v_id = UUID.randomUUID().toString();
          v_form_id = null;
          v_locale = CursorUtils.DEFAULT_LOCALE;
          v_savepoint_type = SavepointTypeManipulator.complete();
          v_savepoint_creator = CursorUtils.DEFAULT_CREATOR;
          v_savepoint_timestamp = TableConstants.nanoSecondsFromMillis(System.currentTimeMillis());
          v_row_etag = null;
<<<<<<< HEAD
          v_filter_type = DataTableColumns.DEFAULT_DEFAULT_ACCESS;
          v_filter_value = DataTableColumns.DEFAULT_OWNER;
          v_group_type = DataTableColumns.DEFAULT_GROUP_READ_ONLY;
          v_groups_list = DataTableColumns.DEFAULT_GROUP_MODDIFY;
          v_filter_ext = DataTableColumns.DEFAULT_GROUP_PRIVILEGED;
=======
          v_default_access = DataTableColumns.DEFAULT_DEFAULT_ACCESS;
          v_owner = DataTableColumns.DEFAULT_OWNER;
          v_group_modify = DataTableColumns.DEFAULT_GROUP_READ_ONLY;
          v_group_read_only = DataTableColumns.DEFAULT_GROUP_MODDIFY;
          v_group_privileged = DataTableColumns.DEFAULT_GROUP_PRIVILEGED;
>>>>>>> 6d61ee8f

          // clear value map
          valueMap.clear();

          boolean foundId = false;
          for (int i = 0; i < columnsInFileLength; ++i) {
            if (i >= rowLength)
              break;
            String column = columnsInFile[i];
            String tmp = row[i];
            if (DataTableColumns.ID.equals(column)) {
              if (tmp != null && tmp.length() != 0) {
                foundId = true;
                v_id = tmp;
              }
              continue;
            }
            if (DataTableColumns.FORM_ID.equals(column)) {
              if (tmp != null && tmp.length() != 0) {
                v_form_id = tmp;
              }
              continue;
            }
            if (DataTableColumns.LOCALE.equals(column)) {
              if (tmp != null && tmp.length() != 0) {
                v_locale = tmp;
              }
              continue;
            }
            if (DataTableColumns.SAVEPOINT_TYPE.equals(column)) {
              if (tmp != null && tmp.length() != 0) {
                v_savepoint_type = tmp;
              }
              continue;
            }
            if (DataTableColumns.SAVEPOINT_CREATOR.equals(column)) {
              if (tmp != null && tmp.length() != 0) {
                v_savepoint_creator = tmp;
              }
              continue;
            }
            if (DataTableColumns.SAVEPOINT_TIMESTAMP.equals(column)) {
              if (tmp != null && tmp.length() != 0) {
                v_savepoint_timestamp = tmp;
              }
              continue;
            }
            if (DataTableColumns.ROW_ETAG.equals(column)) {
              if (tmp != null && tmp.length() != 0) {
                v_row_etag = tmp;
              }
              continue;
            }
            if (DataTableColumns.DEFAULT_ACCESS.equals(column)) {
<<<<<<< HEAD
=======
              if (tmp != null && tmp.length() != 0) {
                v_default_access = tmp;
              }
              continue;
            }
            if (DataTableColumns.OWNER.equals(column)) {
>>>>>>> 6d61ee8f
              if (tmp != null && tmp.length() != 0) {
                v_owner = tmp;
              }
              continue;
            }
<<<<<<< HEAD
            if (DataTableColumns.OWNER.equals(column)) {
=======
            if (DataTableColumns.GROUP_READ_ONLY.equals(column)) {
>>>>>>> 6d61ee8f
              if (tmp != null && tmp.length() != 0) {
                v_group_modify = tmp;
              }
              continue;
            }
<<<<<<< HEAD
            if (DataTableColumns.GROUP_READ_ONLY.equals(column)) {
              if (tmp != null && tmp.length() != 0) {
                v_group_type = tmp;
              }
              continue;
            }
            if (DataTableColumns.GROUP_MODIFY.equals(column)) {
              if (tmp != null && tmp.length() != 0) {
                v_groups_list = tmp;
=======
            if (DataTableColumns.GROUP_MODIFY.equals(column)) {
              if (tmp != null && tmp.length() != 0) {
                v_group_read_only = tmp;
>>>>>>> 6d61ee8f
              }
              continue;
            }
            if (DataTableColumns.GROUP_PRIVILEGED.equals(column)) {
              if (tmp != null && tmp.length() != 0) {
<<<<<<< HEAD
                v_filter_ext = tmp;
=======
                v_group_privileged = tmp;
>>>>>>> 6d61ee8f
              }
              continue;
            }

            try {
              orderedDefns.find(column);
              valueMap.put(column, tmp);
            } catch (IllegalArgumentException e) {
              // this is OK --
              // the csv contains an extra column
            }
          }

          // TODO: should resolve this properly when we have conflict rows and
          // uncommitted edits. For now, we just add our csv import to those,
          // rather
          // than resolve the problems.
          UserTable table = supervisor.getDatabase().privilegedGetRowsWithId(appName, db,
              tableId, orderedDefns, v_id);
          if (table.getNumberOfRows() > 1) {
            throw new IllegalStateException(
                "There are either checkpoint or conflict rows in the destination table");
          }

          SyncState syncState = null;
          if (foundId && table.getNumberOfRows() == 1) {
            String syncStateStr = table.getRowAtIndex(0).getDataByKey(DataTableColumns.SYNC_STATE);
            if (syncStateStr == null) {
              throw new IllegalStateException("Unexpected null syncState value");
            }
            syncState = SyncState.valueOf(syncStateStr);
          }

          /**
           * Insertion will set the SYNC_STATE to new_row.
           *
           * If the table is sync'd to the server, this will cause one sync
           * interaction with the server to confirm that the server also has
           * this record.
           *
           * If a record with this same rowId already exists, if it is in an
           * new_row sync state, we update it here. Otherwise, if there were any
           * local changes, we leave the row unchanged.
           */
          if (syncState != null) {

            ContentValues cv = new ContentValues();
            for (String column : valueMap.keySet()) {
              if (column != null) {
                cv.put(column, valueMap.get(column));
              }
            }

            // The admin columns get added here
            cv.put(DataTableColumns.FORM_ID, v_form_id);
            cv.put(DataTableColumns.LOCALE, v_locale);
            cv.put(DataTableColumns.SAVEPOINT_TYPE, v_savepoint_type);
            cv.put(DataTableColumns.SAVEPOINT_TIMESTAMP, v_savepoint_timestamp);
            cv.put(DataTableColumns.SAVEPOINT_CREATOR, v_savepoint_creator);
            cv.put(DataTableColumns.ROW_ETAG, v_row_etag);
<<<<<<< HEAD
            cv.put(DataTableColumns.DEFAULT_ACCESS, v_filter_type);
            cv.put(DataTableColumns.OWNER, v_filter_value);
            cv.put(DataTableColumns.GROUP_READ_ONLY, v_group_type);
            cv.put(DataTableColumns.GROUP_MODIFY, v_groups_list);
            cv.put(DataTableColumns.GROUP_PRIVILEGED, v_filter_ext);
=======
            cv.put(DataTableColumns.DEFAULT_ACCESS, v_default_access);
            cv.put(DataTableColumns.OWNER, v_owner);
            cv.put(DataTableColumns.GROUP_READ_ONLY, v_group_modify);
            cv.put(DataTableColumns.GROUP_MODIFY, v_group_read_only);
            cv.put(DataTableColumns.GROUP_PRIVILEGED, v_group_privileged);
>>>>>>> 6d61ee8f

            cv.put(DataTableColumns.SYNC_STATE, SyncState.new_row.name());
            cv.putNull(DataTableColumns.CONFLICT_TYPE);

            if (v_id != null) {
              cv.put(DataTableColumns.ID, v_id);
            }

            if (syncState == SyncState.new_row) {
              // delete the existing row then insert the new values for it
              supervisor.getDatabase().privilegedDeleteRowWithId(appName, db, tableId, orderedDefns,
                  v_id);
              supervisor.getDatabase().privilegedInsertRowWithId(appName, db, tableId, orderedDefns,
                  cv, v_id, true);
            }
            // otherwise, do NOT update the row.
            // i.e., if the row has been sync'd with
            // the server, then we don't revise it.

          } else {

            ContentValues cv = new ContentValues();
            for (String column : valueMap.keySet()) {
              if (column != null) {
                cv.put(column, valueMap.get(column));
              }
            }

            // The admin columns get added here
            cv.put(DataTableColumns.FORM_ID, v_form_id);
            cv.put(DataTableColumns.LOCALE, v_locale);
            cv.put(DataTableColumns.SAVEPOINT_TYPE, v_savepoint_type);
            cv.put(DataTableColumns.SAVEPOINT_TIMESTAMP, v_savepoint_timestamp);
            cv.put(DataTableColumns.SAVEPOINT_CREATOR, v_savepoint_creator);
            cv.put(DataTableColumns.ROW_ETAG, v_row_etag);
<<<<<<< HEAD
            cv.put(DataTableColumns.DEFAULT_ACCESS, v_filter_type);
            cv.put(DataTableColumns.OWNER, v_filter_value);
            cv.put(DataTableColumns.GROUP_READ_ONLY, v_group_type);
            cv.put(DataTableColumns.GROUP_MODIFY, v_groups_list);
            cv.put(DataTableColumns.GROUP_PRIVILEGED, v_filter_ext);
=======
            cv.put(DataTableColumns.DEFAULT_ACCESS, v_default_access);
            cv.put(DataTableColumns.OWNER, v_owner);
            cv.put(DataTableColumns.GROUP_READ_ONLY, v_group_modify);
            cv.put(DataTableColumns.GROUP_MODIFY, v_group_read_only);
            cv.put(DataTableColumns.GROUP_PRIVILEGED, v_group_privileged);
>>>>>>> 6d61ee8f

            cv.put(DataTableColumns.SYNC_STATE, SyncState.new_row.name());
            cv.putNull(DataTableColumns.CONFLICT_TYPE);

            if (v_id == null) {
              v_id = LocalizationUtils.genUUID();
            }

            cv.put(DataTableColumns.ID, v_id);

            // imports assume super-user level powers. Treat these as if they were
            // directed by the server during a sync.
            supervisor.getDatabase().privilegedInsertRowWithId(appName, db, tableId, orderedDefns,
                cv, v_id, true);
          }

          /**
           * Copy all attachment files into the destination row.
           * The attachments are in instance-id-labeled sub-directories.
           * Anything in the corresponding subdirectory should be
           * referenced by the valuesMap above. If it isn't, don't worry about
           * it. This is a simplification.
           */
          File assetsInstanceFolder = new File(ODKFileUtils.getAssetsCsvInstanceFolder(appName, tableId, v_id));
          if ( instancesHavingData.contains(assetsInstanceFolder) ) {
            File tableInstanceFolder = new File(ODKFileUtils.getInstanceFolder(appName, tableId, v_id));
            tableInstanceFolder.mkdirs();
            FileUtils.copyDirectory(assetsInstanceFolder, tableInstanceFolder);
            instancesHavingData.remove(assetsInstanceFolder);
          }

        }
        cr.close();
        return true;
      } catch (IOException e) {
        return false;
      } finally {
        try {
          input.close();
        } catch (IOException e) {
        }
      }
    } catch (IOException e) {
      return false;
    } finally {
      if (db != null) {
        supervisor.getDatabase().closeDatabase(appName, db);
      }
    }
  }

}<|MERGE_RESOLUTION|>--- conflicted
+++ resolved
@@ -452,19 +452,11 @@
         String v_savepoint_creator;
         String v_savepoint_timestamp;
         String v_row_etag;
-<<<<<<< HEAD
-        String v_filter_type;
-        String v_filter_value;
-        String v_groups_list;
-        String v_group_type;
-        String v_filter_ext;
-=======
         String v_default_access;
         String v_owner;
         String v_group_read_only;
         String v_group_modify;
         String v_group_privileged;
->>>>>>> 6d61ee8f
 
         Map<String, String> valueMap = new HashMap<String, String>();
 
@@ -489,19 +481,11 @@
           v_savepoint_creator = CursorUtils.DEFAULT_CREATOR;
           v_savepoint_timestamp = TableConstants.nanoSecondsFromMillis(System.currentTimeMillis());
           v_row_etag = null;
-<<<<<<< HEAD
-          v_filter_type = DataTableColumns.DEFAULT_DEFAULT_ACCESS;
-          v_filter_value = DataTableColumns.DEFAULT_OWNER;
-          v_group_type = DataTableColumns.DEFAULT_GROUP_READ_ONLY;
-          v_groups_list = DataTableColumns.DEFAULT_GROUP_MODDIFY;
-          v_filter_ext = DataTableColumns.DEFAULT_GROUP_PRIVILEGED;
-=======
           v_default_access = DataTableColumns.DEFAULT_DEFAULT_ACCESS;
           v_owner = DataTableColumns.DEFAULT_OWNER;
-          v_group_modify = DataTableColumns.DEFAULT_GROUP_READ_ONLY;
-          v_group_read_only = DataTableColumns.DEFAULT_GROUP_MODDIFY;
+          v_group_read_only = DataTableColumns.DEFAULT_GROUP_READ_ONLY;
+          v_group_modify = DataTableColumns.DEFAULT_GROUP_MODDIFY;
           v_group_privileged = DataTableColumns.DEFAULT_GROUP_PRIVILEGED;
->>>>>>> 6d61ee8f
 
           // clear value map
           valueMap.clear();
@@ -556,55 +540,32 @@
               continue;
             }
             if (DataTableColumns.DEFAULT_ACCESS.equals(column)) {
-<<<<<<< HEAD
-=======
               if (tmp != null && tmp.length() != 0) {
                 v_default_access = tmp;
               }
               continue;
             }
             if (DataTableColumns.OWNER.equals(column)) {
->>>>>>> 6d61ee8f
               if (tmp != null && tmp.length() != 0) {
                 v_owner = tmp;
               }
               continue;
             }
-<<<<<<< HEAD
-            if (DataTableColumns.OWNER.equals(column)) {
-=======
             if (DataTableColumns.GROUP_READ_ONLY.equals(column)) {
->>>>>>> 6d61ee8f
+              if (tmp != null && tmp.length() != 0) {
+                v_group_read_only = tmp;
+              }
+              continue;
+            }
+            if (DataTableColumns.GROUP_MODIFY.equals(column)) {
               if (tmp != null && tmp.length() != 0) {
                 v_group_modify = tmp;
               }
               continue;
             }
-<<<<<<< HEAD
-            if (DataTableColumns.GROUP_READ_ONLY.equals(column)) {
-              if (tmp != null && tmp.length() != 0) {
-                v_group_type = tmp;
-              }
-              continue;
-            }
-            if (DataTableColumns.GROUP_MODIFY.equals(column)) {
-              if (tmp != null && tmp.length() != 0) {
-                v_groups_list = tmp;
-=======
-            if (DataTableColumns.GROUP_MODIFY.equals(column)) {
-              if (tmp != null && tmp.length() != 0) {
-                v_group_read_only = tmp;
->>>>>>> 6d61ee8f
-              }
-              continue;
-            }
             if (DataTableColumns.GROUP_PRIVILEGED.equals(column)) {
               if (tmp != null && tmp.length() != 0) {
-<<<<<<< HEAD
-                v_filter_ext = tmp;
-=======
                 v_group_privileged = tmp;
->>>>>>> 6d61ee8f
               }
               continue;
             }
@@ -665,19 +626,11 @@
             cv.put(DataTableColumns.SAVEPOINT_TIMESTAMP, v_savepoint_timestamp);
             cv.put(DataTableColumns.SAVEPOINT_CREATOR, v_savepoint_creator);
             cv.put(DataTableColumns.ROW_ETAG, v_row_etag);
-<<<<<<< HEAD
-            cv.put(DataTableColumns.DEFAULT_ACCESS, v_filter_type);
-            cv.put(DataTableColumns.OWNER, v_filter_value);
-            cv.put(DataTableColumns.GROUP_READ_ONLY, v_group_type);
-            cv.put(DataTableColumns.GROUP_MODIFY, v_groups_list);
-            cv.put(DataTableColumns.GROUP_PRIVILEGED, v_filter_ext);
-=======
             cv.put(DataTableColumns.DEFAULT_ACCESS, v_default_access);
             cv.put(DataTableColumns.OWNER, v_owner);
-            cv.put(DataTableColumns.GROUP_READ_ONLY, v_group_modify);
-            cv.put(DataTableColumns.GROUP_MODIFY, v_group_read_only);
+            cv.put(DataTableColumns.GROUP_READ_ONLY, v_group_read_only);
+            cv.put(DataTableColumns.GROUP_MODIFY, v_group_modify);
             cv.put(DataTableColumns.GROUP_PRIVILEGED, v_group_privileged);
->>>>>>> 6d61ee8f
 
             cv.put(DataTableColumns.SYNC_STATE, SyncState.new_row.name());
             cv.putNull(DataTableColumns.CONFLICT_TYPE);
@@ -713,19 +666,11 @@
             cv.put(DataTableColumns.SAVEPOINT_TIMESTAMP, v_savepoint_timestamp);
             cv.put(DataTableColumns.SAVEPOINT_CREATOR, v_savepoint_creator);
             cv.put(DataTableColumns.ROW_ETAG, v_row_etag);
-<<<<<<< HEAD
-            cv.put(DataTableColumns.DEFAULT_ACCESS, v_filter_type);
-            cv.put(DataTableColumns.OWNER, v_filter_value);
-            cv.put(DataTableColumns.GROUP_READ_ONLY, v_group_type);
-            cv.put(DataTableColumns.GROUP_MODIFY, v_groups_list);
-            cv.put(DataTableColumns.GROUP_PRIVILEGED, v_filter_ext);
-=======
             cv.put(DataTableColumns.DEFAULT_ACCESS, v_default_access);
             cv.put(DataTableColumns.OWNER, v_owner);
-            cv.put(DataTableColumns.GROUP_READ_ONLY, v_group_modify);
-            cv.put(DataTableColumns.GROUP_MODIFY, v_group_read_only);
+            cv.put(DataTableColumns.GROUP_READ_ONLY, v_group_read_only);
+            cv.put(DataTableColumns.GROUP_MODIFY, v_group_modify);
             cv.put(DataTableColumns.GROUP_PRIVILEGED, v_group_privileged);
->>>>>>> 6d61ee8f
 
             cv.put(DataTableColumns.SYNC_STATE, SyncState.new_row.name());
             cv.putNull(DataTableColumns.CONFLICT_TYPE);
