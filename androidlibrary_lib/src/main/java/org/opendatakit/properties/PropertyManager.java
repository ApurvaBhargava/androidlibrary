--- conflicted
+++ resolved
@@ -35,41 +35,8 @@
 @SuppressWarnings("WeakerAccess")
 public class PropertyManager {
 
-<<<<<<< HEAD
-  private static final String ANDROID6_FAKE_MAC = "02:00:00:00:00:00";
-
-  public interface DynamicPropertiesInterface {
-    String getActiveUser();
-
-    String getLocale();
-
-    String getUsername();
-
-    String getUserEmail();
-
-    String getAppName();
-
-    String getInstanceDirectory();
-
-    String getUriFragmentNewInstanceFile(String uriDeviceId, String extension);
-  }
-
-  private final HashMap<String, String> mProperties;
-
-  public final static String DEVICE_ID_PROPERTY = "deviceid"; // imei
-
-  public final static String OR_DEVICE_ID_PROPERTY = "uri:deviceid"; // imei
-
-=======
   private static final String DEVICE_ID_PROPERTY = "deviceid"; // imei
-  private static final String SUBSCRIBER_ID_PROPERTY = "subscriberid"; // imsi
-  private static final String SIM_SERIAL_PROPERTY = "simserial";
-  private static final String PHONE_NUMBER_PROPERTY = "phonenumber";
   private static final String OR_DEVICE_ID_PROPERTY = "uri:deviceid"; // imei
-  private static final String OR_SUBSCRIBER_ID_PROPERTY = "uri:subscriberid"; // imsi
-  private static final String OR_SIM_SERIAL_PROPERTY = "uri:simserial";
-  private static final String OR_PHONE_NUMBER_PROPERTY = "uri:phonenumber";
->>>>>>> c6e9651f
   /**
    * These properties are dynamic and accessed through the
    * DynamicPropertiesInterface. As with all property names,
@@ -104,28 +71,9 @@
   @SuppressLint("HardwareIds")
   public PropertyManager(Context context) {
 
-<<<<<<< HEAD
     mProperties = new HashMap<String, String>();
     String orDeviceId = null;
     String deviceId = null;
-=======
-    mProperties = new HashMap<>();
-
-    TelephonyManager mTelephonyManager = (TelephonyManager) context
-        .getSystemService(Context.TELEPHONY_SERVICE);
-
-    String deviceId = mTelephonyManager.getDeviceId();
-    String orDeviceId = null;
-    if (deviceId != null) {
-      if (deviceId.contains("*") || deviceId.contains("000000000000000")) {
-        deviceId = Settings.Secure
-            .getString(context.getContentResolver(), Settings.Secure.ANDROID_ID);
-        orDeviceId = Settings.Secure.ANDROID_ID + ":" + deviceId;
-      } else {
-        orDeviceId = "imei:" + deviceId;
-      }
-    }
->>>>>>> c6e9651f
 
     if (deviceId == null) {
       // no SIM -- WiFi only
