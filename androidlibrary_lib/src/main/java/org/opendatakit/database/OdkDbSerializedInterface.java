--- conflicted
+++ resolved
@@ -215,20 +215,17 @@
     * @param tableId
     * @param columns
     * @return
+    * @throws ServicesAvailabilityException
     */
    public OrderedColumns createLocalOnlyDbTableWithColumns(String appName, OdkDbHandle dbHandleName,
-<<<<<<< HEAD
        String tableId, ColumnList columns) throws ServicesAvailabilityException {
-     try {
-=======
-       String tableId, ColumnList columns) throws RemoteException {
-
-      if (!tableId.startsWith("L_")) {
-         tableId = "L_" + tableId;
-      }
-
->>>>>>> e7da0a09
-      return fetchAndRebuildChunks(
+
+     if (!tableId.startsWith("L_")) {
+       tableId = "L_" + tableId;
+     }
+
+     try {
+       return fetchAndRebuildChunks(
           dbInterface.createLocalOnlyDbTableWithColumns(appName, dbHandleName, tableId, columns),
           OrderedColumns.CREATOR);
      } catch ( Exception e ) {
@@ -243,25 +240,20 @@
     * @param appName
     * @param dbHandleName
     * @param tableId
-    */
-<<<<<<< HEAD
+    * @throws ServicesAvailabilityException
+    */
    public void deleteLocalOnlyDBTable(String appName, OdkDbHandle dbHandleName, String tableId) throws ServicesAvailabilityException {
+
+     if (!tableId.startsWith("L_")) {
+       tableId = "L_" + tableId;
+     }
+
      try {
        dbInterface.deleteLocalOnlyDBTable(appName, dbHandleName, tableId);
      } catch ( Exception e ) {
        rethrowAlwaysAllowedRemoteException(e);
        throw new IllegalStateException("unreachable - keep IDE happy");
      }
-=======
-   public void deleteLocalOnlyDBTable(String appName, OdkDbHandle dbHandleName, String tableId)
-       throws RemoteException {
-
-      if (!tableId.startsWith("L_")) {
-         tableId = "L_" + tableId;
-      }
-
-      dbInterface.deleteLocalOnlyDBTable(appName, dbHandleName, tableId);
->>>>>>> e7da0a09
    }
 
    /**
@@ -271,25 +263,21 @@
     * @param dbHandleName
     * @param tableId
     * @param rowValues
+    * @throws ServicesAvailabilityException
     */
    public void insertLocalOnlyRow(String appName, OdkDbHandle dbHandleName, String tableId,
-<<<<<<< HEAD
        ContentValues rowValues) throws ServicesAvailabilityException {
-     try {
+
+     if (!tableId.startsWith("L_")) {
+       tableId = "L_" + tableId;
+     }
+
+	  try {
        dbInterface.insertLocalOnlyRow(appName, dbHandleName, tableId, rowValues);
      } catch ( Exception e ) {
        rethrowAlwaysAllowedRemoteException(e);
        throw new IllegalStateException("unreachable - keep IDE happy");
      }
-=======
-       ContentValues rowValues) throws RemoteException {
-
-      if (!tableId.startsWith("L_")) {
-         tableId = "L_" + tableId;
-      }
-
-      dbInterface.insertLocalOnlyRow(appName, dbHandleName, tableId, rowValues);
->>>>>>> e7da0a09
    }
 
    /**
@@ -301,10 +289,15 @@
     * @param rowValues
     * @param whereClause
     * @param whereArgs
+    * @throws ServicesAvailabilityException
     */
    public void updateLocalOnlyRow(String appName, OdkDbHandle dbHandleName, String tableId,
-<<<<<<< HEAD
        ContentValues rowValues, String whereClause, String[] whereArgs) throws ServicesAvailabilityException {
+ 
+     if (!tableId.startsWith("L_")) {
+       tableId = "L_" + tableId;
+     }
+ 
      try {
        dbInterface
            .updateLocalOnlyRow(appName, dbHandleName, tableId, rowValues, whereClause, whereArgs);
@@ -322,40 +315,17 @@
       * @param tableId
       * @param whereClause
       * @param whereArgs
+      * @throws ServicesAvailabilityException
       */
    public void deleteLocalOnlyRow(String appName, OdkDbHandle dbHandleName, String tableId,
        String whereClause, String[] whereArgs) throws ServicesAvailabilityException {
-     try {
-=======
-       ContentValues rowValues, String whereClause, String[] whereArgs) throws RemoteException {
-      if (!tableId.startsWith("L_")) {
-         tableId = "L_" + tableId;
-      }
-
-
-      dbInterface
-          .updateLocalOnlyRow(appName, dbHandleName, tableId, rowValues, whereClause, whereArgs);
-   }
-
-   /**
-    * Delete a row in a local only table
-    *
-    * @param appName
-    * @param dbHandleName
-    * @param tableId
-    * @param whereClause
-    * @param whereArgs
-    * @throws RemoteException
-    */
-   public void deleteLocalOnlyRow(String appName, OdkDbHandle dbHandleName, String tableId,
-       String whereClause, String[] whereArgs) throws RemoteException {
-
-      if (!tableId.startsWith("L_")) {
-         tableId = "L_" + tableId;
-      }
-
->>>>>>> e7da0a09
-      dbInterface.deleteLocalOnlyRow(appName, dbHandleName, tableId, whereClause, whereArgs);
+ 
+     if (!tableId.startsWith("L_")) {
+       tableId = "L_" + tableId;
+     }
+ 
+     try {
+       dbInterface.deleteLocalOnlyRow(appName, dbHandleName, tableId, whereClause, whereArgs);
      } catch ( Exception e ) {
        rethrowAlwaysAllowedRemoteException(e);
        throw new IllegalStateException("unreachable - keep IDE happy");
@@ -384,11 +354,12 @@
     * @param limit             the maximum number of rows to return
     * @param offset            the index to start counting the limit from
     * @return A {@link UserTable} containing the results of the query
+    * @throws ServicesAvailabilityException
     */
    public OdkDbTable rawSqlQueryLocalOnlyTables(String appName, OdkDbHandle dbHandleName,
        String tableId, String whereClause, Object[] bindArgs, String[] groupBy, String having,
        String[] orderByColNames, String[] orderByDirections, Integer limit, Integer offset)
-       throws RemoteException {
+       throws ServicesAvailabilityException {
 
       if (!tableId.startsWith("L_")) {
          tableId = "L_" + tableId;
@@ -416,10 +387,11 @@
     * @param limit             the maximum number of rows to return (optional)
     * @param offset            the index to start counting the limit from (optional)
     * @return An  {@link OdkDbTable}. Containing the results of the query
+    * @throws ServicesAvailabilityException
     */
    public OdkDbTable arbitrarySqlQueryLocalOnlyTables(String appName, OdkDbHandle dbHandleName,
        String tableId, String sqlCommand, Object[] bindArgs, String[] orderByColNames,
-       String[] orderByDirections, Integer limit, Integer offset) throws RemoteException {
+       String[] orderByDirections, Integer limit, Integer offset) throws ServicesAvailabilityException {
 
       if (!tableId.startsWith("L_")) {
          tableId = "L_" + tableId;
@@ -437,10 +409,10 @@
     * @param dbHandleName
     * @param query The original query with the bounds adjusted
     * @return
-    * @throws RemoteException
+    * @throws ServicesAvailabilityException
     */
    public OdkDbTable resumeRawSqlQueryLocalOnlyTables(String appName, OdkDbHandle dbHandleName,
-       OdkDbResumableQuery query) throws RemoteException {
+       OdkDbResumableQuery query) throws ServicesAvailabilityException {
 
       return resumeRawSqlQuery(appName, dbHandleName, query);
    }
