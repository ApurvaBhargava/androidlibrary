/*
 * Copyright (C) 2016 University of Washington
 *
 * Licensed under the Apache License, Version 2.0 (the "License"); you may not use this file except
 * in compliance with the License. You may obtain a copy of the License at
 *
 * http://www.apache.org/licenses/LICENSE-2.0
 *
 * Unless required by applicable law or agreed to in writing, software distributed under the License
 * is distributed on an "AS IS" BASIS, WITHOUT WARRANTIES OR CONDITIONS OF ANY KIND, either express
 * or implied. See the License for the specific language governing permissions and limitations under
 * the License.
 */

package org.opendatakit.database;

import android.content.ContentValues;
import android.os.ParcelUuid;
import android.os.Parcelable;
import android.os.RemoteException;
import android.util.Log;

import org.opendatakit.aggregate.odktables.rest.entity.RowFilterScope;
import org.opendatakit.common.android.data.ColumnList;
import org.opendatakit.common.android.data.OrderedColumns;
import org.opendatakit.common.android.data.TableDefinitionEntry;
import org.opendatakit.common.android.data.UserTable;
import org.opendatakit.common.android.provider.DataTableColumns;
import org.opendatakit.database.service.BindArgs;
import org.opendatakit.database.service.KeyValueStoreEntry;
import org.opendatakit.database.service.OdkDbChunk;
import org.opendatakit.database.service.OdkDbHandle;
import org.opendatakit.database.service.OdkDbTable;
import org.opendatakit.database.service.OdkDbInterface;
import org.opendatakit.database.service.TableHealthInfo;
import org.opendatakit.database.utilities.OdkDbChunkUtil;
import org.opendatakit.database.utilities.OdkDbQueryUtil;

import java.io.Serializable;
import java.util.LinkedList;
import java.util.List;

public class OdkDbSerializedInterface {

   private static final String TAG = OdkDbSerializedInterface.class.getSimpleName();

   private OdkDbInterface dbInterface;

   public OdkDbSerializedInterface(OdkDbInterface dbInterface) throws IllegalArgumentException {
      if (dbInterface == null) {
         throw new IllegalArgumentException("Database Interface must not be null");
      }

      this.dbInterface = dbInterface;
   }

   public OdkDbInterface getDbInterface() {
      return dbInterface;
   }

   public void setDbInterface(OdkDbInterface dbInterface) {
      if (dbInterface == null) {
         throw new IllegalArgumentException("Database Interface must not be null");
      }

      this.dbInterface = dbInterface;
   }

   /**
    * Return the roles of a verified username or google account.
    * If the username or google account have not been verified,
    * or if the server settings specify to use an anonymous user,
    * then return an empty string.
    *
    * @param appName
    *
    * @return empty string or JSON serialization of an array of ROLES. See RoleConsts for possible values.
    */
   public String getRolesList(String appName) throws RemoteException {
      return dbInterface.getRolesList(appName);
   }

   /**
    * Return the users configured on the server if the current
    * user is verified to have Tables Super-user, Administer Tables or
    * Site Administrator roles. Otherwise, returns information about
    * the current user. If the user is syncing anonymously with the
    * server, this returns an empty string.
    *
    * @param appName
    *
    * @return empty string or JSON serialization of an array of objects
    * structured as { "user_id": "...", "full_name": "...", "roles": ["...",...] }
    */
   public String getUsersList(String appName) throws RemoteException {
      return dbInterface.getUsersList(appName);
   }

   /**
    * Obtain a databaseHandleName
    *
    * @param appName
    * @return dbHandleName
    */
   public OdkDbHandle openDatabase(String appName) throws RemoteException {
      return dbInterface.openDatabase(appName);
   }

   /**
    * Release the databaseHandle. Will roll back any outstanding transactions
    * and release/close the database handle.
    *
    * @param appName
    * @param dbHandleName
    */
   public void closeDatabase(String appName, OdkDbHandle dbHandleName) throws RemoteException {
      dbInterface.closeDatabase(appName, dbHandleName);
   }

   /**
    * SYNC Only. ADMIN Privileges
    *
    * Call this when the schemaETag for the given tableId has changed on the server.
    * <p/>
    * This is a combination of:
    * <p/>
    * Clean up this table and set the dataETag to null.
    * <p/>
    * changeDataRowsToNewRowState(sc.getAppName(), db, tableId);
    * <p/>
    * we need to clear out the dataETag so
    * that we will pull all server changes and sync our properties.
    * <p/>
    * updateDBTableETags(sc.getAppName(), db, tableId, schemaETag, null);
    * <p/>
    * Although the server does not recognize this tableId, we can
    * keep our record of the ETags for the table-level files and
    * manifest. These may enable us to short-circuit the restoration
    * of the table-level files should another client be simultaneously
    * trying to restore those files to the server.
    * <p/>
    * However, we do need to delete all the instance-level files,
    * as these are tied to the schemaETag we hold, and that is now
    * invalid.
    * <p/>
    * if the local table ever had any server sync information for this
    * host then clear it. If the user changed the server URL, we have
    * already cleared this information.
    * <p/>
    * Clearing it here handles the case where an admin deleted the
    * table on the server and we are now re-pushing that table to
    * the server.
    * <p/>
    * We do not know whether the rows on the device match those on the server.
    * We will find out later, in the course of the sync.
    * <p/>
    * if (tableInstanceFilesUri != null) {
    * deleteAllSyncETagsUnderServer(sc.getAppName(), db, tableInstanceFilesUri);
    * }
    */
   public void privilegedServerTableSchemaETagChanged(String appName, OdkDbHandle dbHandleName,
       String tableId, String schemaETag, String tableInstanceFilesUri) throws RemoteException {
      dbInterface.privilegedServerTableSchemaETagChanged(appName, dbHandleName, tableId, schemaETag,
          tableInstanceFilesUri);
   }

   /**
    * Compute the app-global choiceListId for this choiceListJSON
    * and register the tuple of (choiceListId, choiceListJSON).
    * Return choiceListId.
    *
    * @param appName
    * @param dbHandleName
    * @param choiceListJSON -- the actual JSON choice list text.
    * @return choiceListId -- the unique code mapping to the choiceListJSON
    */
   public String setChoiceList(String appName, OdkDbHandle dbHandleName, String choiceListJSON)
       throws RemoteException {
      return dbInterface.setChoiceList(appName, dbHandleName, choiceListJSON);
   }

   /**
    * Return the choice list JSON corresponding to the choiceListId
    *
    * @param appName
    * @param dbHandleName
    * @param choiceListId -- the md5 hash of the choiceListJSON
    * @return choiceListJSON -- the actual JSON choice list text.
    */
   public String getChoiceList(String appName, OdkDbHandle dbHandleName, String choiceListId)
       throws RemoteException {
      return dbInterface.getChoiceList(appName, dbHandleName, choiceListId);
   }

   /**
    * If the tableId is not recorded in the TableDefinition metadata table, then
    * create the tableId with the indicated columns. This will synthesize
    * reasonable metadata KVS entries for table.
    * <p/>
    * If the tableId is present, then this is a no-op.
    *
    * @param appName
    * @param dbHandleName
    * @param tableId
    * @param columns      simple transport wrapper for List<Columns>
    * @return the OrderedColumns of the user columns in the table.
    */
   public OrderedColumns createOrOpenDBTableWithColumns(String appName, OdkDbHandle dbHandleName,
       String tableId, ColumnList columns) throws RemoteException {

      return fetchAndRebuildChunks(
          dbInterface.createOrOpenDBTableWithColumns(appName, dbHandleName, tableId, columns),
          OrderedColumns.CREATOR);
   }

   /**
    * If the tableId is not recorded in the TableDefinition metadata table, then
    * create the tableId with the indicated columns. And apply the supplied KVS
    * settings. If some are missing, this will synthesize reasonable metadata KVS
    * entries for table.
    * <p/>
    * If the table is present, this will delete and replace the KVS with the given KVS
    * entries if the clear flag is true
    *
    * @param appName
    * @param dbHandleName
    * @param tableId
    * @param columns      simple transport wrapper for List<Columns>
    * @param metaData     a List<KeyValueStoreEntry>
    * @param clear        if true then delete the existing set of values for this
    *                     tableId before inserting or replacing with the new ones.
    * @return the OrderedColumns of the user columns in the table.
    */
   public OrderedColumns createOrOpenDBTableWithColumnsAndProperties(String appName,
       OdkDbHandle dbHandleName, String tableId, ColumnList columns,
       List<KeyValueStoreEntry> metaData, boolean clear) throws RemoteException {

      return fetchAndRebuildChunks(dbInterface
          .createOrOpenDBTableWithColumnsAndProperties(appName, dbHandleName, tableId, columns,
              metaData, clear), OrderedColumns.CREATOR);
   }

   /**
    * Drop the given tableId and remove all the files (both configuration and
    * data attachments) associated with that table.
    *
    * @param appName
    * @param dbHandleName
    * @param tableId
    */
   public void deleteDBTableAndAllData(String appName, OdkDbHandle dbHandleName, String tableId)
       throws RemoteException {
      dbInterface.deleteDBTableAndAllData(appName, dbHandleName, tableId);
   }

   /**
    * The deletion filter includes all non-null arguments. If all arguments
    * (except the db) are null, then all properties are removed.
    *
    * @param appName
    * @param dbHandleName
    * @param tableId
    * @param partition
    * @param aspect
    * @param key
    */
   public void deleteDBTableMetadata(String appName, OdkDbHandle dbHandleName, String tableId,
       String partition, String aspect, String key) throws RemoteException {
      dbInterface.deleteDBTableMetadata(appName, dbHandleName, tableId, partition, aspect, key);
   }

   /**
    * Return an array of the admin columns that must be present in
    * every database table.
    *
    * @return
    */
   public String[] getAdminColumns() throws RemoteException {
      return fetchAndRebuildChunks(dbInterface.getAdminColumns(), String[].class);
   }

   /**
    * Return all the columns in the given table, including any metadata columns.
    * This does a direct query against the database and is suitable for accessing
    * non-managed tables. It does not access any metadata and therefore will not
    * report non-unit-of-retention (grouping) columns.
    *
    * @param appName
    * @param dbHandleName
    * @param tableId
    * @return
    */
   public String[] getAllColumnNames(String appName, OdkDbHandle dbHandleName, String tableId)
       throws RemoteException {
      return fetchAndRebuildChunks(dbInterface.getAllColumnNames(appName, dbHandleName, tableId),
          String[].class);
   }

   /**
    * Return all the tableIds in the database.
    *
    * @param appName
    * @param dbHandleName
    * @return List<String> of tableIds
    */
   @SuppressWarnings("unchecked")
   public List<String> getAllTableIds(String appName, OdkDbHandle dbHandleName)
       throws RemoteException {
      Serializable result = fetchAndRebuildChunks(dbInterface.getAllTableIds(appName, dbHandleName),
          Serializable.class);
      return (List<String>) result;
   }

   /**
    * @param appName
    * @param dbHandleName
    * @param tableId
    * @param partition
    * @param aspect
    * @param key
    * @return list of KeyValueStoreEntry values matching the filter criteria
    * @throws RemoteException
    */
   @SuppressWarnings("unchecked")
   public List<KeyValueStoreEntry> getDBTableMetadata(String appName, OdkDbHandle dbHandleName,
       String tableId, String partition, String aspect, String key) throws RemoteException {
      Serializable result = fetchAndRebuildChunks(
          dbInterface.getDBTableMetadata(appName, dbHandleName, tableId, partition, aspect, key),
          Serializable.class);
      return (List<KeyValueStoreEntry>) result;
   }

   /**
    * Return an array of the admin columns that should be exported to
    * a CSV file. This list excludes the SYNC_STATE and CONFLICT_TYPE columns.
    *
    * @return
    */
   public String[] getExportColumns() throws RemoteException {
      return fetchAndRebuildChunks(dbInterface.getExportColumns(), String[].class);
   }

   /**
    * Get the table definition entry for a tableId. This specifies the schema
    * ETag, the data-modification ETag, and the date-time of the last successful
    * sync of the table to the server.
    *
    * @param appName
    * @param dbHandleName
    * @param tableId
    * @return
    */
   public TableDefinitionEntry getTableDefinitionEntry(String appName, OdkDbHandle dbHandleName,
       String tableId) throws RemoteException {
      return fetchAndRebuildChunks(
          dbInterface.getTableDefinitionEntry(appName, dbHandleName, tableId),
          TableDefinitionEntry.CREATOR);
   }

   /**
    * Return the list of all tables and their health status.
    *
    * @param appName
    * @param dbHandleName
    * @return the list of TableHealthInfo records for this appName
    */
   @SuppressWarnings("unchecked")
   public List<TableHealthInfo> getTableHealthStatuses(String appName, OdkDbHandle dbHandleName)
       throws RemoteException {
      Serializable results = fetchAndRebuildChunks(
          dbInterface.getTableHealthStatuses(appName, dbHandleName), Serializable.class);

      return (List<TableHealthInfo>) results;
   }

   /**
    * Retrieve the list of user-defined columns for a tableId using the metadata
    * for that table. Returns the unit-of-retention and non-unit-of-retention
    * (grouping) columns.
    *
    * @param appName
    * @param dbHandleName
    * @param tableId
    * @return
    */
   public OrderedColumns getUserDefinedColumns(String appName, OdkDbHandle dbHandleName,
       String tableId) throws RemoteException {
      return fetchAndRebuildChunks(
          dbInterface.getUserDefinedColumns(appName, dbHandleName, tableId),
          OrderedColumns.CREATOR);
   }

   /**
    * Verifies that the tableId exists in the database.
    *
    * @param appName
    * @param dbHandleName
    * @param tableId
    * @return true if table is listed in table definitions.
    */
   public boolean hasTableId(String appName, OdkDbHandle dbHandleName, String tableId)
       throws RemoteException {
      return dbInterface.hasTableId(appName, dbHandleName, tableId);
   }

   /**
    * Get a {@link UserTable} for this table based on the given where clause. All
    * columns from the table are returned.
    * <p/>
    * SELECT * FROM table WHERE whereClause GROUP BY groupBy[]s HAVING
    * havingClause ORDER BY orderbyElement orderByDirection
    * <p/>
    * If any of the clause parts are omitted (null), then the appropriate
    * simplified SQL statement is constructed.
    *
    * @param appName
    * @param dbHandleName
    * @param tableId
    * @param columnDefns
    * @param whereClause       the whereClause for the selection, beginning with "WHERE". Must
    *                          include "?" instead of actual values, which are instead passed in
    *                          the selectionArgs.
    * @param selectionArgs     an array of primitive values (String, Boolean, int, double) for bind
    *                          parameters
    * @param groupBy           an array of elementKeys
    * @param having
    * @param orderByElementKey elementKey to order the results by
    * @param orderByDirection  either "ASC" or "DESC"
    * @return An {@link OdkDbChunk} containing the first partition of the {@link UserTable}. Use
    * {@link OdkDbInterface#getChunk} to retrieve the rest of the chunks.
    */
   public UserTable rawSqlQuery(String appName, OdkDbHandle dbHandleName, String tableId,
       OrderedColumns columnDefns, String whereClause, Object[] selectionArgs, String[] groupBy,
       String having, String[] orderByElementKey, String[] orderByDirection)
       throws RemoteException {

      OdkDbTable baseTable = fetchAndRebuildChunks(dbInterface.rawSqlQuery(appName, dbHandleName,
          OdkDbQueryUtil.buildSqlStatement(tableId, whereClause, groupBy, having, orderByElementKey,
<<<<<<< HEAD
              orderByDirection), new BindArgs(selectionArgs)), OdkDbTable.CREATOR);
=======
              orderByDirection), selectionArgs, 0), OdkDbTable.CREATOR);
>>>>>>> 61a37b22

      return new UserTable(baseTable, columnDefns, whereClause, groupBy, having, getAdminColumns());
   }

   /**
    * Get a {@link OdkDbTable} for the result set of an arbitrary sql query
    * and bind parameters. If the result set has an _id column, it is used as
    * the RowId of the RawRow. Otherwise, an ordinal number is generated and used.
    * <p/>
    * The sql query can be arbitrarily complex and can include joins, unions, etc.
    * The data are returned as string values.
    *
    * @param appName
    * @param dbHandleName
    * @param sqlCommand
    * @param sqlBindArgs
    * @return An {@link OdkDbChunk} containing the first partition of the {@link OdkDbTable}. Use
    * {@link OdkDbInterface#getChunk} to retrieve the rest of the chunks.
    */
   public OdkDbTable rawSqlQuery(String appName, OdkDbHandle dbHandleName, String sqlCommand,
<<<<<<< HEAD
       Object[] sqlBindArgs) throws RemoteException {

      return fetchAndRebuildChunks(
          dbInterface.rawSqlQuery(appName, dbHandleName, sqlCommand, new BindArgs(sqlBindArgs)),
=======
       String[] sqlBindArgs) throws RemoteException {
      // TODO: Add sqlLimit parameter

      return fetchAndRebuildChunks(
          dbInterface.rawSqlQuery(appName, dbHandleName, sqlCommand, sqlBindArgs, 0),
>>>>>>> 61a37b22
          OdkDbTable.CREATOR);
   }

   /**
    * Insert or update a single table-level metadata KVS entry.
    *
    * @param appName
    * @param dbHandleName
    * @param entry
    */
   public void replaceDBTableMetadata(String appName, OdkDbHandle dbHandleName,
       KeyValueStoreEntry entry) throws RemoteException {

      dbInterface.replaceDBTableMetadata(appName, dbHandleName, entry);
   }

   /**
    * Insert or update a list of table-level metadata KVS entries. If clear is
    * true, then delete the existing set of values for this tableId before
    * inserting the new values.
    *
    * @param appName
    * @param dbHandleName
    * @param tableId
    * @param entries      List<KeyValueStoreEntry>
    * @param clear        if true then delete the existing set of values for this tableId
    *                     before inserting the new ones.
    * @throws RemoteException
     */
   public void replaceDBTableMetadataList(String appName, OdkDbHandle dbHandleName, String tableId,
       List<KeyValueStoreEntry> entries, boolean clear) throws RemoteException {

      dbInterface.replaceDBTableMetadataList(appName, dbHandleName, tableId, entries, clear);
   }

   /**
    * Atomically delete all the fields under the given (tableId, partition, aspect)
    * and replace with the supplied values.
    *
    * @param appName
    * @param dbHandleName
    * @param tableId
    * @param partition
    * @param aspect
    * @param entries     List<KeyValueStoreEntry>
    * @throws RemoteException
    */
   public void replaceDBTableMetadataSubList(String appName, OdkDbHandle dbHandleName,
       String tableId, String partition, String aspect, List<KeyValueStoreEntry> entries)
       throws RemoteException {

      dbInterface.replaceDBTableMetadataSubList(appName, dbHandleName, tableId, partition, aspect,
          entries);
   }

   /**
    * SYNC Only. ADMIN Privileges
    *
    * Update the schema and data-modification ETags of a given tableId.
    *
    * @param appName
    * @param dbHandleName
    * @param tableId
    * @param schemaETag
    * @param lastDataETag
    */
   public void privilegedUpdateDBTableETags(String appName, OdkDbHandle dbHandleName, String
       tableId,
       String schemaETag, String lastDataETag) throws RemoteException {

      dbInterface.privilegedUpdateDBTableETags(appName, dbHandleName, tableId, schemaETag,
          lastDataETag);
   }

   /**
    * SYNC Only. ADMIN Privileges
    *
    * Update the timestamp of the last entirely-successful synchronization
    * attempt of this table.
    *
    * @param appName
    * @param dbHandleName
    * @param tableId
    */
   public void privilegedUpdateDBTableLastSyncTime(String appName, OdkDbHandle dbHandleName,
       String tableId)
       throws RemoteException {

      dbInterface.privilegedUpdateDBTableLastSyncTime(appName, dbHandleName, tableId);
   }

   /**
    * @param appName
    * @param dbHandleName
    * @param tableId
    * @param rowId
    * @return the sync state of the row (use SyncState.valueOf() to reconstruct), or null if the
    * row does not exist.
    */
   public String getSyncState(String appName, OdkDbHandle dbHandleName, String tableId,
       String rowId) throws RemoteException {

      return dbInterface.getSyncState(appName, dbHandleName, tableId, rowId);
   }

   /**
    * SYNC Only. ADMIN Privileges!
    *
    * Update the ETag and SyncState of a given rowId. There should be exactly one
    * record for this rowId in thed database (i.e., no conflicts or checkpoints).
    *
    * @param appName
    * @param dbHandleName
    * @param tableId
    * @param rowId
    * @param rowETag
    * @param syncState    - the SyncState.name()
    */
   public void privilegedUpdateRowETagAndSyncState(String appName, OdkDbHandle dbHandleName,
       String tableId,
       String rowId, String rowETag, String syncState) throws RemoteException {

      dbInterface
          .privilegedUpdateRowETagAndSyncState(appName, dbHandleName, tableId, rowId, rowETag,
              syncState);
   }

   /**
    * Return the row with the most recent changes for the given tableId and rowId.
    * If the row has conflicts, it throws an exception. Otherwise, it returns the
    * most recent checkpoint or non-checkpoint value; it will contain a single row.
    *
    * @param appName
    * @param dbHandleName
    * @param tableId
    * @param orderedDefns
    * @param rowId
    * @return
    */
   public UserTable getRowsWithId(String appName, OdkDbHandle dbHandleName, String tableId,
       OrderedColumns orderedDefns, String rowId) throws RemoteException {

      OdkDbTable baseTable = fetchAndRebuildChunks(
          dbInterface.getRowsWithId(appName, dbHandleName, tableId, rowId),
          OdkDbTable.CREATOR);

      return new UserTable(baseTable, orderedDefns, OdkDbQueryUtil
          .GET_ROWS_WITH_ID_WHERE, OdkDbQueryUtil
          .GET_ROWS_WITH_ID_GROUP_BY, OdkDbQueryUtil
          .GET_ROWS_WITH_ID_HAVING, getAdminColumns());

   }

   /**
    * Return the row with the most recent changes for the given tableId and rowId.
    * If the row has conflicts, it throws an exception. Otherwise, it returns the
    * most recent checkpoint or non-checkpoint value; it will contain a single row.
    *
    * @param appName
    * @param dbHandleName
    * @param tableId
    * @param orderedDefns
    * @param rowId
    * @return
    */
   public UserTable getMostRecentRowWithId(String appName, OdkDbHandle dbHandleName, String tableId,
       OrderedColumns orderedDefns, String rowId) throws RemoteException {

      OdkDbTable baseTable = fetchAndRebuildChunks(
          dbInterface.getMostRecentRowWithId(appName, dbHandleName, tableId, rowId),
          OdkDbTable.CREATOR);

      return new UserTable(baseTable, orderedDefns, OdkDbQueryUtil
          .GET_ROWS_WITH_ID_WHERE, OdkDbQueryUtil
          .GET_ROWS_WITH_ID_GROUP_BY, OdkDbQueryUtil
          .GET_ROWS_WITH_ID_HAVING, getAdminColumns());

   }

   /**
    * SYNC ONLY
    *
    * A combination of:
    * <p/>
    * deleteServerConflictRowWithId(appName, db, tableId, rowId)
    * placeRowIntoConflict(appName, db, tableId, rowId, localRowConflictType)
    * and, for the values which are the server row changes:
    * insertDataIntoExistingDBTableWithId( appName, db, tableId, orderedColumns, values, rowId)
    * <p/>
    * Change the conflictType for the given row from null (not in conflict) to
    * the specified one.
    *
    * @param appName
    * @param dbHandleName
    * @param tableId
    * @param orderedColumns
    * @param cvValues   the field values on the server
    * @param rowId
    * @param localRowConflictType expected to be one of ConflictType.LOCAL_DELETED_OLD_VALUES (0) or
    *                             ConflictType.LOCAL_UPDATED_UPDATED_VALUES (1)
    */
   public UserTable privilegedPlaceRowIntoConflictWithId(String appName, OdkDbHandle dbHandleName,
       String tableId, OrderedColumns orderedColumns, ContentValues cvValues, String rowId,
       int localRowConflictType) throws RemoteException {

      OdkDbTable baseTable = fetchAndRebuildChunks(dbInterface
          .privilegedPlaceRowIntoConflictWithId(appName, dbHandleName, tableId, orderedColumns,
              cvValues, rowId, localRowConflictType), OdkDbTable.CREATOR);

      return new UserTable(baseTable, orderedColumns, OdkDbQueryUtil.GET_ROWS_WITH_ID_WHERE,
          OdkDbQueryUtil.GET_ROWS_WITH_ID_GROUP_BY, OdkDbQueryUtil.GET_ROWS_WITH_ID_HAVING,
          getAdminColumns());
   }

   /**
    * SYNC, CSV Import ONLY
    *
    * Insert the given rowId with the values in the cvValues. This is data from
    * the server. All metadata values must be specified in the cvValues (even null values).
    *
    * If a row with this rowId is present, then an exception is thrown.
    *
    * @param appName
    * @param dbHandleName
    * @param tableId
    * @param orderedColumns
    * @param cvValues
    * @param rowId
    * @param asCsvRequestedChange
    * @return single-row table with the content of the inserted row
    */
   public UserTable privilegedInsertRowWithId(String appName, OdkDbHandle dbHandleName, String tableId,
                                              OrderedColumns orderedColumns, ContentValues cvValues, String rowId, boolean asCsvRequestedChange) throws RemoteException {

      OdkDbTable baseTable = fetchAndRebuildChunks(dbInterface
          .privilegedInsertRowWithId(appName, dbHandleName, tableId, orderedColumns, cvValues,
              rowId, asCsvRequestedChange), OdkDbTable.CREATOR);

      return new UserTable(baseTable, orderedColumns, OdkDbQueryUtil.GET_ROWS_WITH_ID_WHERE,
          OdkDbQueryUtil.GET_ROWS_WITH_ID_GROUP_BY, OdkDbQueryUtil.GET_ROWS_WITH_ID_HAVING,
          getAdminColumns());
   }

   /**
    * Inserts a checkpoint row for the given rowId in the tableId. Checkpoint
    * rows are created by ODK Survey to hold intermediate values during the
    * filling-in of the form. They act as restore points in the Survey, should
    * the application die.
    *
    * @param appName
    * @param dbHandleName
    * @param tableId
    * @param orderedColumns
    * @param cvValues
    * @param rowId
    * @return single-row table with the content of the inserted checkpoint
    */
   public UserTable insertCheckpointRowWithId(String appName, OdkDbHandle dbHandleName,
       String tableId, OrderedColumns orderedColumns, ContentValues cvValues, String rowId)
       throws RemoteException {

      OdkDbTable baseTable = fetchAndRebuildChunks(dbInterface
          .insertCheckpointRowWithId(appName, dbHandleName, tableId, orderedColumns, cvValues,
              rowId), OdkDbTable.CREATOR);

      return new UserTable(baseTable, orderedColumns, OdkDbQueryUtil.GET_ROWS_WITH_ID_WHERE,
          OdkDbQueryUtil.GET_ROWS_WITH_ID_GROUP_BY, OdkDbQueryUtil.GET_ROWS_WITH_ID_HAVING,
          getAdminColumns());
   }

   /**
    * Insert the given rowId with the values in the cvValues. If certain metadata
    * values are not specified in the cvValues, then suitable default values may
    * be supplied for them.
    * <p/>
    * If a row with this rowId and certain matching metadata fields is present,
    * then an exception is thrown.
    *
    * @param appName
    * @param dbHandleName
    * @param tableId
    * @param orderedColumns
    * @param cvValues
    * @param rowId
    * @return single-row table with the content of the inserted row
    */
   public UserTable insertRowWithId(String appName, OdkDbHandle dbHandleName, String tableId,
       OrderedColumns orderedColumns, ContentValues cvValues, String rowId) throws RemoteException {

      OdkDbTable baseTable = fetchAndRebuildChunks(dbInterface
              .insertRowWithId(appName, dbHandleName, tableId, orderedColumns, cvValues, rowId),
          OdkDbTable.CREATOR);

      return new UserTable(baseTable, orderedColumns, OdkDbQueryUtil.GET_ROWS_WITH_ID_WHERE,
          OdkDbQueryUtil.GET_ROWS_WITH_ID_GROUP_BY, OdkDbQueryUtil.GET_ROWS_WITH_ID_HAVING,
          getAdminColumns());
   }

   /**
    * Delete any checkpoint rows for the given rowId in the tableId. Checkpoint
    * rows are created by ODK Survey to hold intermediate values during the
    * filling-in of the form. They act as restore points in the Survey, should
    * the application die.
    *
    * @param appName
    * @param dbHandleName
    * @param tableId
    * @param rowId
    * @return table with the content for this rowId. May be empty.
    * @throws RemoteException
    */
   public UserTable deleteAllCheckpointRowsWithId(String appName, OdkDbHandle dbHandleName,
       String tableId, OrderedColumns orderedDefns, String rowId) throws RemoteException {

      OdkDbTable baseTable = fetchAndRebuildChunks(
          dbInterface.deleteAllCheckpointRowsWithId(appName, dbHandleName, tableId, rowId),
          OdkDbTable.CREATOR);

      return new UserTable(baseTable, orderedDefns, OdkDbQueryUtil.GET_ROWS_WITH_ID_WHERE,
          OdkDbQueryUtil.GET_ROWS_WITH_ID_GROUP_BY, OdkDbQueryUtil.GET_ROWS_WITH_ID_HAVING,
          getAdminColumns());

   }

   /**
    * Delete any checkpoint rows for the given rowId in the tableId. Checkpoint
    * rows are created by ODK Survey to hold intermediate values during the
    * filling-in of the form. They act as restore points in the Survey, should
    * the application die.
    *
    * @param appName
    * @param dbHandleName
    * @param tableId
    * @param orderedDefns
    * @param rowId
    * @return table with the content for this rowId. May be empty.
    * @throws RemoteException
    */
   public UserTable deleteLastCheckpointRowWithId(String appName, OdkDbHandle dbHandleName,
       String tableId, OrderedColumns orderedDefns, String rowId) throws RemoteException {

      OdkDbTable baseTable = fetchAndRebuildChunks(
          dbInterface.deleteLastCheckpointRowWithId(appName, dbHandleName, tableId, rowId),
          OdkDbTable.CREATOR);

      return new UserTable(baseTable, orderedDefns, OdkDbQueryUtil.GET_ROWS_WITH_ID_WHERE,
          OdkDbQueryUtil.GET_ROWS_WITH_ID_GROUP_BY, OdkDbQueryUtil.GET_ROWS_WITH_ID_HAVING,
          getAdminColumns());

   }

   /**
    * SYNC, Conflict Resolution ONLY
    *
    * Delete the specified rowId in this tableId. This is enforcing the server
    * state on the device. I.e., the sync interaction instructed us to delete
    * this row.
    *
    * @param appName
    * @param dbHandleName
    * @param tableId
    * @param orderedDefns
    * @param rowId
    * @return table with the content for this rowId. May be empty. May be marked as deleted and awaiting sync
    * @throws RemoteException
    */
   public UserTable privilegedDeleteRowWithId(String appName, OdkDbHandle dbHandleName,
       String tableId, OrderedColumns orderedDefns, String rowId) throws RemoteException {

      OdkDbTable baseTable = fetchAndRebuildChunks(
          dbInterface.privilegedDeleteRowWithId(appName, dbHandleName, tableId, rowId),
          OdkDbTable.CREATOR);

      return new UserTable(baseTable, orderedDefns, OdkDbQueryUtil.GET_ROWS_WITH_ID_WHERE,
          OdkDbQueryUtil.GET_ROWS_WITH_ID_GROUP_BY, OdkDbQueryUtil.GET_ROWS_WITH_ID_HAVING,
          getAdminColumns());
   }

   /**
    * Delete the specified rowId in this tableId. Deletion respects sync
    * semantics. If the row is in the SyncState.new_row state, then the row and
    * its associated file attachments are immediately deleted. Otherwise, the row
    * is placed into the SyncState.deleted state and will be retained until the
    * device can delete the record on the server.
    * <p/>
    * If you need to immediately delete a record that would otherwise sync to the
    * server, call updateRowETagAndSyncState(...) to set the row to
    * SyncState.new_row, and then call this method and it will be immediately
    * deleted (in this case, unless the record on the server was already deleted,
    * it will remain and not be deleted during any subsequent synchronizations).
    *
    * @param appName
    * @param dbHandleName
    * @param tableId
    * @param orderedDefns
    * @param rowId
    * @return table with the content for this rowId. May be empty. May be marked as deleted and awaiting sync
    * @throws RemoteException
    */
   public UserTable deleteRowWithId(String appName, OdkDbHandle dbHandleName, String tableId,
       OrderedColumns orderedDefns, String rowId) throws RemoteException {

      OdkDbTable baseTable = fetchAndRebuildChunks(
          dbInterface.deleteRowWithId(appName, dbHandleName, tableId, rowId), OdkDbTable.CREATOR);

      return new UserTable(baseTable, orderedDefns, OdkDbQueryUtil.GET_ROWS_WITH_ID_WHERE,
          OdkDbQueryUtil.GET_ROWS_WITH_ID_GROUP_BY, OdkDbQueryUtil.GET_ROWS_WITH_ID_HAVING,
          getAdminColumns());
   }

   /**
    * Update all rows for the given rowId to SavepointType 'INCOMPLETE' and
    * remove all but the most recent row. When used with a rowId that has
    * checkpoints, this updates to the most recent checkpoint and removes any
    * earlier checkpoints, incomplete or complete savepoints. Otherwise, it has
    * the general effect of resetting the rowId to an INCOMPLETE state.
    *
    * @param appName
    * @param dbHandleName
    * @param tableId
    * @param orderedColumns
    * @param rowId
    * @return single-row table with the content of the row as specified
    * @throws RemoteException
    */
   public UserTable saveAsIncompleteMostRecentCheckpointRowWithId(String appName,
       OdkDbHandle dbHandleName, String tableId, OrderedColumns orderedColumns,
       String rowId) throws RemoteException {

      OdkDbTable baseTable = fetchAndRebuildChunks(dbInterface
              .saveAsIncompleteMostRecentCheckpointRowWithId(appName, dbHandleName, tableId, rowId),
          OdkDbTable.CREATOR);

      return new UserTable(baseTable, orderedColumns, OdkDbQueryUtil.GET_ROWS_WITH_ID_WHERE,
          OdkDbQueryUtil.GET_ROWS_WITH_ID_GROUP_BY, OdkDbQueryUtil.GET_ROWS_WITH_ID_HAVING,
          getAdminColumns());
   }

   /**
    * Update all rows for the given rowId to SavepointType 'INCOMPLETE' and
    * remove all but the most recent row. When used with a rowId that has
    * checkpoints, this updates to the most recent checkpoint and removes any
    * earlier checkpoints, incomplete or complete savepoints. Otherwise, it has
    * the general effect of resetting the rowId to an INCOMPLETE state.
    *
    * @param appName
    * @param dbHandleName
    * @param tableId
    * @param orderedColumns
    * @param rowId
    * @return single-row table with the content of the saved-as-incomplete row
    * @throws RemoteException
    */
   public UserTable saveAsCompleteMostRecentCheckpointRowWithId(String appName,
       OdkDbHandle dbHandleName, String tableId, OrderedColumns orderedColumns,
       String rowId) throws RemoteException {

      OdkDbTable baseTable = fetchAndRebuildChunks(dbInterface
              .saveAsCompleteMostRecentCheckpointRowWithId(appName, dbHandleName, tableId, rowId),
          OdkDbTable.CREATOR);

      return new UserTable(baseTable, orderedColumns, OdkDbQueryUtil.GET_ROWS_WITH_ID_WHERE,
          OdkDbQueryUtil.GET_ROWS_WITH_ID_GROUP_BY, OdkDbQueryUtil.GET_ROWS_WITH_ID_HAVING,
          getAdminColumns());
   }

   /**
    * Update the given rowId with the values in the cvValues. If certain metadata
    * values are not specified in the cvValues, then suitable default values may
    * be supplied for them. Furthermore, if the cvValues do not specify certain
    * metadata fields, then an exception may be thrown if there are more than one
    * row matching this rowId.
    *
    * @param appName
    * @param dbHandleName
    * @param tableId
    * @param orderedColumns
    * @param cvValues
    * @param rowId
    * @return single-row table with the content of the saved-as-incomplete row
    */
   public UserTable updateRowWithId(String appName, OdkDbHandle dbHandleName, String tableId,
       OrderedColumns orderedColumns, ContentValues cvValues, String rowId) throws RemoteException {

      OdkDbTable baseTable = fetchAndRebuildChunks(dbInterface
              .updateRowWithId(appName, dbHandleName, tableId, orderedColumns, cvValues, rowId),
          OdkDbTable.CREATOR);

      return new UserTable(baseTable, orderedColumns, OdkDbQueryUtil.GET_ROWS_WITH_ID_WHERE,
          OdkDbQueryUtil.GET_ROWS_WITH_ID_GROUP_BY, OdkDbQueryUtil.GET_ROWS_WITH_ID_HAVING,
          getAdminColumns());
   }

  /**
   * Client-side wrapper to make changing the row filter easier.
   *
   * @param appName
   * @param dbHandleName
   * @param tableId
   * @param orderedColumns
   * @param filterType
   * @param filterValue
   * @param rowId
   * @return
   * @throws RemoteException
   * @throws IllegalArgumentException
   */
   public UserTable changeRowFilterWithId(String appName, OdkDbHandle dbHandleName, String tableId,
       OrderedColumns orderedColumns, String filterType, String filterValue,
       String rowId) throws
       RemoteException, IllegalArgumentException {

      if ( filterType == null ) {
         throw new IllegalArgumentException("filterType is null");
      }
      // verify that filterType is a known type
      RowFilterScope.Type.valueOf(filterType);

      ContentValues cvValues = new ContentValues();
      cvValues.put(DataTableColumns.FILTER_TYPE, filterType);
      if ( filterValue == null ) {
         cvValues.putNull(DataTableColumns.FILTER_VALUE);
      } else {
         cvValues.put(DataTableColumns.FILTER_VALUE, filterValue);
      }

      OdkDbTable baseTable = fetchAndRebuildChunks(dbInterface
              .updateRowWithId(appName, dbHandleName, tableId, orderedColumns, cvValues, rowId),
          OdkDbTable.CREATOR);

      return new UserTable(baseTable, orderedColumns, OdkDbQueryUtil.GET_ROWS_WITH_ID_WHERE,
          OdkDbQueryUtil.GET_ROWS_WITH_ID_GROUP_BY, OdkDbQueryUtil.GET_ROWS_WITH_ID_HAVING,
          getAdminColumns());
   }

   /**
    * SYNC, CSV Import ONLY
    *
    * Update the given rowId with the values in the cvValues. All field
    * values are specified in the cvValues. This is a server-induced update
    * of the row to match all fields from the server. An error is thrown if
    * there isn't a row matching this rowId or if there are checkpoint or
    * conflict entries for this rowId.
    *
    * @param appName
    * @param dbHandleName
    * @param tableId
    * @param orderedColumns
    * @param cvValues
    * @param rowId
    * @param asCsvRequestedChange
    * @return single-row table with the content of the saved-as-incomplete row
    */
   public UserTable privilegedUpdateRowWithId(String appName, OdkDbHandle dbHandleName,
                                              String tableId, OrderedColumns orderedColumns, ContentValues cvValues, String rowId, boolean asCsvRequestedChange)
       throws RemoteException {

      OdkDbTable baseTable = fetchAndRebuildChunks(dbInterface
          .privilegedUpdateRowWithId(appName, dbHandleName, tableId, orderedColumns, cvValues,
              rowId, asCsvRequestedChange), OdkDbTable.CREATOR);

      return new UserTable(baseTable, orderedColumns, OdkDbQueryUtil.GET_ROWS_WITH_ID_WHERE,
          OdkDbQueryUtil.GET_ROWS_WITH_ID_GROUP_BY, OdkDbQueryUtil.GET_ROWS_WITH_ID_HAVING,
          getAdminColumns());
   }

   /**
    * Delete the local and server conflict records to resolve a server conflict
    * <p/>
    * A combination of primitive actions, all performed in one transaction:
    * <p/>
    * // delete the record of the server row
    * deleteServerConflictRowWithId(appName, dbHandleName, tableId, rowId);
    * <p/>
    * // move the local record into the 'new_row' sync state
    * // so it can be physically deleted.
    * updateRowETagAndSyncState(appName, dbHandleName, tableId, rowId, null,
    * SyncState.new_row.name());
    * // move the local conflict back into the normal (null) state
    * deleteRowWithId(appName, dbHandleName, tableId, rowId);
    *
    * @param appName
    * @param dbHandleName
    * @param tableId
    * @param rowId
    */
   public void resolveServerConflictWithDeleteRowWithId(String appName, OdkDbHandle dbHandleName,
       String tableId, String rowId) throws RemoteException {

      dbInterface.resolveServerConflictWithDeleteRowWithId(appName, dbHandleName, tableId, rowId);
   }

   /**
    * Resolve the server conflict by taking the local changes.
    * If the local changes are to delete this record, the record will be deleted
    * upon the next successful sync.
    *
    * @param appName
    * @param dbHandleName
    * @param tableId
    * @param rowId
    */
   public void resolveServerConflictTakeLocalRowWithId(String appName, OdkDbHandle dbHandleName,
       String tableId, String rowId) throws RemoteException {

      dbInterface.resolveServerConflictTakeLocalRowWithId(appName, dbHandleName, tableId, rowId);
   }

   /**
    * Resolve the server conflict by taking the local changes plus a value map
    * of select server field values.  This map should not update any metadata
    * fields -- it should just contain user data fields.
    * <p/>
    * It is an error to call this if the local change is to delete the row.
    *
    * @param appName
    * @param dbHandleName
    * @param tableId
    * @param cvValues
    * @param rowId
    */
   public void resolveServerConflictTakeLocalRowPlusServerDeltasWithId(String appName,
       OdkDbHandle dbHandleName, String tableId, ContentValues cvValues, String rowId)
       throws RemoteException {

      dbInterface
          .resolveServerConflictTakeLocalRowPlusServerDeltasWithId(appName, dbHandleName, tableId,
              cvValues, rowId);
   }

   /**
    * Resolve the server conflict by taking the server changes.  This may delete the local row.
    *
    * @param appName
    * @param dbHandleName
    * @param tableId
    * @param rowId
    */
   public void resolveServerConflictTakeServerRowWithId(String appName, OdkDbHandle dbHandleName,
       String tableId, String rowId) throws RemoteException {

      dbInterface.resolveServerConflictTakeServerRowWithId(appName, dbHandleName, tableId, rowId);
   }

   /**
    * Forget the document ETag values for the given tableId on all servers.
    * Used when deleting a table. Exposed mainly for integration testing.
    *
    * @param appName
    * @param dbHandleName
    * @param tableId
    */
   public void deleteAllSyncETagsForTableId(String appName, OdkDbHandle dbHandleName,
       String tableId) throws RemoteException {

      dbInterface.deleteAllSyncETagsForTableId(appName, dbHandleName, tableId);
   }

   /**
    * Forget the document ETag values for everything except the specified Uri.
    * Call this when the server URI we are syncing against has changed.
    *
    * @param appName
    * @param dbHandleName
    * @param verifiedUri  (e.g., https://opendatakit-tablesdemo.appspot.com)
    */
   public void deleteAllSyncETagsExceptForServer(String appName, OdkDbHandle dbHandleName,
       String verifiedUri) throws RemoteException {

      dbInterface.deleteAllSyncETagsExceptForServer(appName, dbHandleName, verifiedUri);
   }

   /**
    * Forget the document ETag values for everything under the specified Uri.
    *
    * @param appName
    * @param dbHandleName
    * @param verifiedUri  (e.g., https://opendatakit-tablesdemo.appspot.com)
    */
   public void deleteAllSyncETagsUnderServer(String appName, OdkDbHandle dbHandleName,
       String verifiedUri) throws RemoteException {

      dbInterface.deleteAllSyncETagsUnderServer(appName, dbHandleName, verifiedUri);
   }

   /**
    * Get the document ETag values for the given file under the specified Uri.
    * The assumption is that the file system will update the modification timestamp
    * if the file has changed. This eliminates the need for computing an md5
    * hash on files that haven't changed. We can just retrieve that from the database.
    *
    * @param appName
    * @param dbHandleName
    * @param verifiedUri           (e.g., https://opendatakit-tablesdemo.appspot.com)
    * @param tableId               (null if an application-level file)
    * @param modificationTimestamp timestamp of last file modification
    */
   public String getFileSyncETag(String appName, OdkDbHandle dbHandleName, String verifiedUri,
       String tableId, long modificationTimestamp) throws RemoteException {

      return dbInterface
          .getFileSyncETag(appName, dbHandleName, verifiedUri, tableId, modificationTimestamp);
   }

   /**
    * Get the document ETag values for the given manifest under the specified Uri.
    *
    * @param appName
    * @param dbHandleName
    * @param verifiedUri  (e.g., https://opendatakit-tablesdemo.appspot.com)
    * @param tableId      (null if an application-level manifest)
    */
   public String getManifestSyncETag(String appName, OdkDbHandle dbHandleName, String verifiedUri,
       String tableId) throws RemoteException {

      return dbInterface.getManifestSyncETag(appName, dbHandleName, verifiedUri, tableId);
   }

   /**
    * Update the document ETag values for the given file under the specified Uri.
    * The assumption is that the file system will update the modification timestamp
    * if the file has changed. This eliminates the need for computing an md5
    * hash on files that haven't changed. We can just retrieve that from the database.
    *
    * @param appName
    * @param dbHandleName
    * @param verifiedUri           (e.g., https://opendatakit-tablesdemo.appspot.com)
    * @param tableId               (null if an application-level file)
    * @param modificationTimestamp timestamp of last file modification
    * @param eTag
    */
   public void updateFileSyncETag(String appName, OdkDbHandle dbHandleName, String verifiedUri,
       String tableId, long modificationTimestamp, String eTag) throws RemoteException {

      dbInterface
          .updateFileSyncETag(appName, dbHandleName, verifiedUri, tableId, modificationTimestamp,
              eTag);
   }

   /**
    * Update the document ETag values for the given manifest under the specified Uri.
    *
    * @param appName
    * @param dbHandleName
    * @param verifiedUri (e.g., https://opendatakit-tablesdemo.appspot.com)
    * @param tableId  (null if an application-level manifest)
    * @param eTag
    */
   public void updateManifestSyncETag(String appName, OdkDbHandle dbHandleName,
       String verifiedUri, String tableId, String eTag) throws RemoteException {

      dbInterface.updateManifestSyncETag(appName, dbHandleName, verifiedUri, tableId, eTag);
   }

   /**
    * Retrieve all the pieces of the data across the wire and rebuild them into their original type
    *
    * @param firstChunk The first chunk, which contains a pointer to the next
    * @param creator The parcelable reconstructor
    * @param <T> The type to reconstruct into
    * @return The original object
    * @throws RemoteException
    */
   private <T> T fetchAndRebuildChunks(OdkDbChunk firstChunk, Parcelable.Creator<T> creator)
       throws RemoteException {

      List<OdkDbChunk> aggregatedChunks = retrieveChunks(firstChunk);

      return OdkDbChunkUtil.rebuildFromChunks(aggregatedChunks, creator);
   }

   /**
    * Retrieve all the pieces of the data across the wire and rebuild them into their original type
    *
    * @param firstChunk The first chunk, which contains a pointer to the next
    * @param serializable
    * @param <T> The type to reconstruct into
    * @return  The original object
    * @throws RemoteException
    */
   private <T> T fetchAndRebuildChunks(OdkDbChunk firstChunk, Class<T> serializable)
       throws RemoteException {

      List<OdkDbChunk> aggregatedChunks = retrieveChunks(firstChunk);

      try {
         return OdkDbChunkUtil.rebuildFromChunks(aggregatedChunks, serializable);
      } catch (Exception e) {
         Log.e(TAG, "Failed to rebuild serialized object from chunks");
         return null;
      }
   }

   /**
    * Iterate through the chunks like a linked list, retrieving them one by one from the service
    *
    * @param firstChunk
    * @return
    * @throws RemoteException
    */
   private List<OdkDbChunk> retrieveChunks(OdkDbChunk firstChunk) throws RemoteException {
      List<OdkDbChunk> aggregatedChunks = new LinkedList<>();
      aggregatedChunks.add(firstChunk);

      OdkDbChunk currChunk = firstChunk;
      while (currChunk.hasNextID()) {
         ParcelUuid parcelUuid = new ParcelUuid(currChunk.getNextID());
         currChunk = dbInterface.getChunk(parcelUuid);
         aggregatedChunks.add(currChunk);
      }

      return aggregatedChunks;
   }
}<|MERGE_RESOLUTION|>--- conflicted
+++ resolved
@@ -433,14 +433,11 @@
        OrderedColumns columnDefns, String whereClause, Object[] selectionArgs, String[] groupBy,
        String having, String[] orderByElementKey, String[] orderByDirection)
        throws RemoteException {
+      // TODO: Add sqlLimit parameter
 
       OdkDbTable baseTable = fetchAndRebuildChunks(dbInterface.rawSqlQuery(appName, dbHandleName,
           OdkDbQueryUtil.buildSqlStatement(tableId, whereClause, groupBy, having, orderByElementKey,
-<<<<<<< HEAD
-              orderByDirection), new BindArgs(selectionArgs)), OdkDbTable.CREATOR);
-=======
-              orderByDirection), selectionArgs, 0), OdkDbTable.CREATOR);
->>>>>>> 61a37b22
+              orderByDirection), new BindArgs(selectionArgs), 0), OdkDbTable.CREATOR);
 
       return new UserTable(baseTable, columnDefns, whereClause, groupBy, having, getAdminColumns());
    }
@@ -461,18 +458,11 @@
     * {@link OdkDbInterface#getChunk} to retrieve the rest of the chunks.
     */
    public OdkDbTable rawSqlQuery(String appName, OdkDbHandle dbHandleName, String sqlCommand,
-<<<<<<< HEAD
        Object[] sqlBindArgs) throws RemoteException {
+      // TODO: Add sqlLimit parameter
 
       return fetchAndRebuildChunks(
-          dbInterface.rawSqlQuery(appName, dbHandleName, sqlCommand, new BindArgs(sqlBindArgs)),
-=======
-       String[] sqlBindArgs) throws RemoteException {
-      // TODO: Add sqlLimit parameter
-
-      return fetchAndRebuildChunks(
-          dbInterface.rawSqlQuery(appName, dbHandleName, sqlCommand, sqlBindArgs, 0),
->>>>>>> 61a37b22
+          dbInterface.rawSqlQuery(appName, dbHandleName, sqlCommand, new BindArgs(sqlBindArgs), 0),
           OdkDbTable.CREATOR);
    }
 
