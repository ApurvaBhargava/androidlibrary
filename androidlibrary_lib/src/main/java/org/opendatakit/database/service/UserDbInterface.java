/*
 * Copyright (C) 2016 University of Washington
 *
 * Licensed under the Apache License, Version 2.0 (the "License"); you may not use this file except
 * in compliance with the License. You may obtain a copy of the License at
 *
 * http://www.apache.org/licenses/LICENSE-2.0
 *
 * Unless required by applicable law or agreed to in writing, software distributed under the License
 * is distributed on an "AS IS" BASIS, WITHOUT WARRANTIES OR CONDITIONS OF ANY KIND, either express
 * or implied. See the License for the specific language governing permissions and limitations under
 * the License.
 */

package org.opendatakit.database.service;

import android.content.ContentValues;
import android.database.sqlite.SQLiteException;
import android.os.ParcelUuid;
import android.os.Parcelable;
import android.os.RemoteException;
import android.util.Log;

import org.opendatakit.aggregate.odktables.rest.entity.RowFilterScope;
import org.opendatakit.database.data.ColumnList;
import org.opendatakit.database.data.KeyValueStoreEntry;
import org.opendatakit.database.data.OrderedColumns;
import org.opendatakit.database.data.TableDefinitionEntry;
import org.opendatakit.database.data.TableMetaDataEntries;
import org.opendatakit.database.data.UserTable;
import org.opendatakit.database.queries.BindArgs;
import org.opendatakit.exception.ActionNotAuthorizedException;
import org.opendatakit.exception.ServicesAvailabilityException;
import org.opendatakit.provider.DataTableColumns;
import org.opendatakit.database.data.BaseTable;
import org.opendatakit.database.queries.ArbitraryQuery;
import org.opendatakit.database.queries.ResumableQuery;
import org.opendatakit.database.queries.SimpleQuery;
import org.opendatakit.database.utilities.DbChunkUtil;

import java.io.Serializable;
import java.util.HashMap;
import java.util.LinkedList;
import java.util.List;
import java.util.Map;

public class UserDbInterface {

   private static final String TAG = UserDbInterface.class.getSimpleName();

   private AidlDbInterface dbInterface;

  private Map<String, TableMetaDataEntries> metaDataCache;

   public UserDbInterface(AidlDbInterface dbInterface) throws IllegalArgumentException {
      if (dbInterface == null) {
         throw new IllegalArgumentException("Database Interface must not be null");
      }

      this.dbInterface = dbInterface;
      this.metaDataCache = new HashMap<>();
   }

   public AidlDbInterface getDbInterface() {
      return dbInterface;
   }

   public void setDbInterface(AidlDbInterface dbInterface) {
      if (dbInterface == null) {
         throw new IllegalArgumentException("Database Interface must not be null");
      }

      this.dbInterface = dbInterface;
   }

   private void rethrowNotAuthorizedRemoteException(Exception e)
       throws IllegalArgumentException, IllegalStateException, SQLiteException,
       ActionNotAuthorizedException, ServicesAvailabilityException {
      if ( (e instanceof IllegalStateException) || (e instanceof RemoteException) ) {
         String prefix = "via RemoteException on AidlDbInterface: ";
         String msg = e.getMessage();
         int idx = msg.indexOf(':');
         if (idx == -1) {
            throw new ServicesAvailabilityException(prefix + msg);
         }
         String exceptionName = msg.substring(0, idx);
         String message = msg.substring(idx + 2);
         if (!exceptionName.startsWith("org.opendatakit|")) {
            throw new ServicesAvailabilityException(prefix + msg);
         }
         exceptionName = exceptionName.substring(exceptionName.indexOf('|') + 1);
         if (exceptionName.equals(ActionNotAuthorizedException.class.getName())) {
            throw new ActionNotAuthorizedException(prefix + message);
         }
         if (exceptionName.equals(IllegalArgumentException.class.getName())) {
            throw new IllegalArgumentException(prefix + message);
         }
         if (exceptionName.equals(SQLiteException.class.getName())) {
            throw new SQLiteException(prefix + message);
         }
         // should only throw illegal argument exceptions.
         // anything else is not properly detected in the server layer
         throw new IllegalStateException(prefix + msg);
      } else {
         throw new IllegalStateException(
             "not IllegalStateException or RemoteException on AidlDbInterface: " +
             e.getClass().getName() + ": " + e.toString());
      }
   }


   private void rethrowAlwaysAllowedRemoteException(Exception e)
       throws IllegalArgumentException, IllegalStateException, SQLiteException,
       ServicesAvailabilityException {
      if ( (e instanceof IllegalStateException) || (e instanceof RemoteException) ) {
         String prefix = "via RemoteException on AidlDbInterface: ";
         String msg = e.getMessage();
         if ( msg == null ) {
            throw new IllegalStateException(prefix + e.toString());
         }
         int idx = msg.indexOf(':');
         if (idx == -1) {
            throw new ServicesAvailabilityException(prefix + msg);
         }
         String exceptionName = msg.substring(0, idx);
         String message = msg.substring(idx + 2);
         if (!exceptionName.startsWith("org.opendatakit|")) {
            throw new ServicesAvailabilityException(prefix + msg);
         }
         exceptionName = exceptionName.substring(exceptionName.indexOf('|') + 1);
         if (exceptionName.equals(IllegalArgumentException.class.getName())) {
            throw new IllegalArgumentException(prefix + message);
         }
         if (exceptionName.equals(SQLiteException.class.getName())) {
            throw new SQLiteException(prefix + message);
         }
         // should only throw illegal argument exceptions.
         // anything else is not properly detected in the server layer
         throw new IllegalStateException(prefix + msg);
      } else {
         throw new IllegalStateException(
             "not IllegalStateException or RemoteException on AidlDbInterface: " +
             e.getClass().getName() + ": " + e.toString());
      }
   }

   /**
    * Return the roles of a verified username or google account.
    * If the username or google account have not been verified,
    * or if the server settings specify to use an anonymous user,
    * then return an empty string.
    *
    * @param appName
    *
    * @return empty string or JSON serialization of an array of ROLES. See RoleConsts for possible values.
    */
   public String getRolesList(String appName) throws ServicesAvailabilityException {
      try {
         return dbInterface.getRolesList(appName);
      } catch ( Exception e ) {
         rethrowAlwaysAllowedRemoteException(e);
        throw new IllegalStateException("unreachable - keep IDE happy");
      }
   }

   /**
    * Return the users configured on the server if the current
    * user is verified to have Tables Super-user, Administer Tables or
    * Site Administrator roles. Otherwise, returns information about
    * the current user. If the user is syncing anonymously with the
    * server, this returns an empty string.
    *
    * @param appName
    *
    * @return empty string or JSON serialization of an array of objects
    * structured as { "user_id": "...", "full_name": "...", "roles": ["...",...] }
    */
   public String getUsersList(String appName) throws ServicesAvailabilityException {
      try {
         return dbInterface.getUsersList(appName);
      } catch ( Exception e ) {
        rethrowAlwaysAllowedRemoteException(e);
        throw new IllegalStateException("unreachable - keep IDE happy");
      }
   }

   /**
    * Obtain a databaseHandleName
    *
    * @param appName
    * @return dbHandleName
    */
   public DbHandle openDatabase(String appName) throws ServicesAvailabilityException {
      try {
         return dbInterface.openDatabase(appName);
      } catch ( Exception e ) {
         rethrowAlwaysAllowedRemoteException(e);
        throw new IllegalStateException("unreachable - keep IDE happy");
      }
   }

   /**
    * Release the databaseHandle. Will roll back any outstanding transactions
    * and release/close the database handle.
    *
    * @param appName
    * @param dbHandleName
    */
   public void closeDatabase(String appName, DbHandle dbHandleName) throws ServicesAvailabilityException {
     try {
       dbInterface.closeDatabase(appName, dbHandleName);
     } catch ( Exception e ) {
       rethrowAlwaysAllowedRemoteException(e);
       throw new IllegalStateException("unreachable - keep IDE happy");
     }
   }

   /**
    * Create a local only table and prepend the given id with an "L_"
    *
    * @param appName
    * @param dbHandleName
    * @param tableId
    * @param columns
    * @return
    * @throws ServicesAvailabilityException
    */
   public OrderedColumns createLocalOnlyTableWithColumns(String appName, DbHandle dbHandleName,
       String tableId, ColumnList columns) throws ServicesAvailabilityException {

     if (!tableId.startsWith("L_")) {
       tableId = "L_" + tableId;
     }

     try {
       return fetchAndRebuildChunks(
          dbInterface.createLocalOnlyTableWithColumns(appName, dbHandleName, tableId, columns),
          OrderedColumns.CREATOR);
     } catch ( Exception e ) {
       rethrowAlwaysAllowedRemoteException(e);
       throw new IllegalStateException("unreachable - keep IDE happy");
     }
   }

   /**
    * Drop the given local only table
    *
    * @param appName
    * @param dbHandleName
    * @param tableId
    * @throws ServicesAvailabilityException
    */
   public void deleteLocalOnlyTable(String appName, DbHandle dbHandleName, String tableId)
       throws ServicesAvailabilityException {

     if (!tableId.startsWith("L_")) {
       tableId = "L_" + tableId;
     }

     try {
       dbInterface.deleteLocalOnlyTable(appName, dbHandleName, tableId);
     } catch ( Exception e ) {
       rethrowAlwaysAllowedRemoteException(e);
       throw new IllegalStateException("unreachable - keep IDE happy");
     }
   }

   /**
    * Insert a row into a local only table
    *
    * @param appName
    * @param dbHandleName
    * @param tableId
    * @param rowValues
    * @throws ServicesAvailabilityException
    */
   public void insertLocalOnlyRow(String appName, DbHandle dbHandleName, String tableId,
       ContentValues rowValues) throws ServicesAvailabilityException {

     if (!tableId.startsWith("L_")) {
       tableId = "L_" + tableId;
     }

	  try {
       dbInterface.insertLocalOnlyRow(appName, dbHandleName, tableId, rowValues);
     } catch ( Exception e ) {
       rethrowAlwaysAllowedRemoteException(e);
       throw new IllegalStateException("unreachable - keep IDE happy");
     }
   }

   /**
    * Update a row in a local only table
    *
    * @param appName
    * @param dbHandleName
    * @param tableId
    * @param rowValues
    * @param whereClause
    * @param bindArgs
    * @throws ServicesAvailabilityException
    */
   public void updateLocalOnlyRow(String appName, DbHandle dbHandleName, String tableId,
       ContentValues rowValues, String whereClause, Object[] bindArgs) throws
       ServicesAvailabilityException {
 
     if (!tableId.startsWith("L_")) {
       tableId = "L_" + tableId;
     }
 
     try {
       dbInterface
           .updateLocalOnlyRow(appName, dbHandleName, tableId, rowValues, whereClause, new BindArgs(bindArgs));
     } catch ( Exception e ) {
       rethrowAlwaysAllowedRemoteException(e);
       throw new IllegalStateException("unreachable - keep IDE happy");
     }
   }

     /**
      * Delete a row in a local only table
      *
      * @param appName
      * @param dbHandleName
      * @param tableId
      * @param whereClause
      * @param bindArgs
      * @throws ServicesAvailabilityException
      */
   public void deleteLocalOnlyRow(String appName, DbHandle dbHandleName, String tableId,
       String whereClause, Object[] bindArgs) throws ServicesAvailabilityException {
 
     if (!tableId.startsWith("L_")) {
       tableId = "L_" + tableId;
     }
 
     try {
       dbInterface.deleteLocalOnlyRow(appName, dbHandleName, tableId, whereClause, new BindArgs(bindArgs));
     } catch ( Exception e ) {
       rethrowAlwaysAllowedRemoteException(e);
       throw new IllegalStateException("unreachable - keep IDE happy");
     }
   }

   /**
    * Get a {@link BaseTable} for this local only table based on the given SQL command. All
    * columns from the table are returned.
    *
    * If any of the clause parts are omitted (null), then the appropriate
    * simplified SQL statement is constructed.
    *
    * @param appName
    * @param dbHandleName
    * @param tableId
    * @param whereClause       the whereClause for the selection, beginning with "WHERE". Must
    *                          include "?" instead of actual values, which are instead passed in
    *                          the selectionArgs.
    * @param bindArgs          an array of primitive values (String, Boolean, int, double) for
    *                          bind parameters
    * @param groupBy           an array of elementKeys
    * @param having
    * @param orderByColNames   array of columns to order the results by
    * @param orderByDirections either "ASC" or "DESC", corresponding to each column name
    * @param limit             the maximum number of rows to return
    * @param offset            the index to start counting the limit from
    * @return A {@link UserTable} containing the results of the query
    * @throws ServicesAvailabilityException
    */
   public BaseTable simpleQueryLocalOnlyTables(String appName, DbHandle dbHandleName,
       String tableId, String whereClause, Object[] bindArgs, String[] groupBy, String having,
       String[] orderByColNames, String[] orderByDirections, Integer limit, Integer offset)
       throws ServicesAvailabilityException {

      if (!tableId.startsWith("L_")) {
         tableId = "L_" + tableId;
      }

      return simpleQuery(appName, dbHandleName, tableId, whereClause, bindArgs, groupBy, having,
          orderByColNames, orderByDirections, limit, offset);
   }

   /**
    * Get a {@link BaseTable} for the result set of an arbitrary sql query
    * and bind parameters on this local only table.
    *
    * The sql query can be arbitrarily complex and can include joins, unions, etc.
    * The data are returned as string values.
    *
    * @param appName
    * @param dbHandleName
    * @param tableId
    * @param sqlCommand
    * @param bindArgs          an array of primitive values (String, Boolean, int, double) for
    *                          bind parameters
    * @param limit             the maximum number of rows to return (optional)
    * @param offset            the index to start counting the limit from (optional)
    * @return An  {@link BaseTable}. Containing the results of the query
    * @throws ServicesAvailabilityException
    */
   public BaseTable arbitrarySqlQueryLocalOnlyTables(String appName, DbHandle dbHandleName,
       String tableId, String sqlCommand, Object[] bindArgs, Integer limit, Integer offset) throws ServicesAvailabilityException {

      if (!tableId.startsWith("L_")) {
         tableId = "L_" + tableId;
      }

      return arbitrarySqlQuery(appName, dbHandleName, tableId, sqlCommand, bindArgs,
          limit, offset);
   }

   /**
    * Get a {@link BaseTable} that holds the results from the continued query. Note that this is
    * just a wrapper of resumeSimpleQuery, which could successfully be used instead.
    *
    * @param appName
    * @param dbHandleName
    * @param query The original query with the bounds adjusted
    * @return
    * @throws ServicesAvailabilityException
    */
   public BaseTable resumeSimpleQueryLocalOnlyTables(String appName, DbHandle dbHandleName,
       ResumableQuery query) throws ServicesAvailabilityException {

      return resumeSimpleQuery(appName, dbHandleName, query);
   }

   /**
    * SYNC Only. ADMIN Privileges
    *
    * Call this when the schemaETag for the given tableId has changed on the server.
    * <p/>
    * This is a combination of:
    * <p/>
    * Clean up this table and set the dataETag to null.
    * <p/>
    * changeDataRowsToNewRowState(sc.getAppName(), db, tableId);
    * <p/>
    * we need to clear out the dataETag so
    * that we will pull all server changes and sync our properties.
    * <p/>
    * updateTableETags(sc.getAppName(), db, tableId, schemaETag, null);
    * <p/>
    * Although the server does not recognize this tableId, we can
    * keep our record of the ETags for the table-level files and
    * manifest. These may enable us to short-circuit the restoration
    * of the table-level files should another client be simultaneously
    * trying to restore those files to the server.
    * <p/>
    * However, we do need to delete all the instance-level files,
    * as these are tied to the schemaETag we hold, and that is now
    * invalid.
    * <p/>
    * if the local table ever had any server sync information for this
    * host then clear it. If the user changed the server URL, we have
    * already cleared this information.
    * <p/>
    * Clearing it here handles the case where an admin deleted the
    * table on the server and we are now re-pushing that table to
    * the server.
    * <p/>
    * We do not know whether the rows on the device match those on the server.
    * We will find out later, in the course of the sync.
    * <p/>
    * if (tableInstanceFilesUri != null) {
    * deleteAllSyncETagsUnderServer(sc.getAppName(), db, tableInstanceFilesUri);
    * }
    */
   public void privilegedServerTableSchemaETagChanged(String appName, DbHandle dbHandleName,
       String tableId, String schemaETag, String tableInstanceFilesUri) throws ServicesAvailabilityException {
     try {
       dbInterface.privilegedServerTableSchemaETagChanged(appName, dbHandleName, tableId,
           schemaETag,
          tableInstanceFilesUri);
     } catch ( Exception e ) {
       rethrowAlwaysAllowedRemoteException(e);
       throw new IllegalStateException("unreachable - keep IDE happy");
     }
   }

   /**
    * Compute the app-global choiceListId for this choiceListJSON
    * and register the tuple of (choiceListId, choiceListJSON).
    * Return choiceListId.
    *
    * @param appName
    * @param dbHandleName
    * @param choiceListJSON -- the actual JSON choice list text.
    * @return choiceListId -- the unique code mapping to the choiceListJSON
    */
   public String setChoiceList(String appName, DbHandle dbHandleName, String choiceListJSON) throws ServicesAvailabilityException {
     try {
       return dbInterface.setChoiceList(appName, dbHandleName, choiceListJSON);
     } catch ( Exception e ) {
       rethrowAlwaysAllowedRemoteException(e);
       throw new IllegalStateException("unreachable - keep IDE happy");
     }
   }

   /**
    * Return the choice list JSON corresponding to the choiceListId
    *
    * @param appName
    * @param dbHandleName
    * @param choiceListId -- the md5 hash of the choiceListJSON
    * @return choiceListJSON -- the actual JSON choice list text.
    */
   public String getChoiceList(String appName, DbHandle dbHandleName, String choiceListId) throws ServicesAvailabilityException {
     try {
       return dbInterface.getChoiceList(appName, dbHandleName, choiceListId);
     } catch ( Exception e ) {
       rethrowAlwaysAllowedRemoteException(e);
       throw new IllegalStateException("unreachable - keep IDE happy");
     }
   }

   /**
    * If the tableId is not recorded in the TableDefinition metadata table, then
    * create the tableId with the indicated columns. This will synthesize
    * reasonable metadata KVS entries for table.
    * <p/>
    * If the tableId is present, then this is a no-op.
    *
    * @param appName
    * @param dbHandleName
    * @param tableId
    * @param columns      simple transport wrapper for List<Columns>
    * @return the OrderedColumns of the user columns in the table.
    */
   public OrderedColumns createOrOpenTableWithColumns(String appName, DbHandle dbHandleName,
       String tableId, ColumnList columns) throws ServicesAvailabilityException {
     try {
      return fetchAndRebuildChunks(
          dbInterface.createOrOpenTableWithColumns(appName, dbHandleName, tableId, columns),
          OrderedColumns.CREATOR);
     } catch ( Exception e ) {
       rethrowAlwaysAllowedRemoteException(e);
       throw new IllegalStateException("unreachable - keep IDE happy");
     }
   }

   /**
    * If the tableId is not recorded in the TableDefinition metadata table, then
    * create the tableId with the indicated columns. And apply the supplied KVS
    * settings. If some are missing, this will synthesize reasonable metadata KVS
    * entries for table.
    * <p/>
    * If the table is present, this will delete and replace the KVS with the given KVS
    * entries if the clear flag is true
    *
    * @param appName
    * @param dbHandleName
    * @param tableId
    * @param columns      simple transport wrapper for List<Columns>
    * @param metaData     a List<KeyValueStoreEntry>
    * @param clear        if true then delete the existing set of values for this
    *                     tableId before inserting or replacing with the new ones.
    * @return the OrderedColumns of the user columns in the table.
    */
   public OrderedColumns createOrOpenTableWithColumnsAndProperties(String appName,
       DbHandle dbHandleName, String tableId, ColumnList columns,
       List<KeyValueStoreEntry> metaData, boolean clear) throws ServicesAvailabilityException {
      try {
        return fetchAndRebuildChunks(dbInterface
          .createOrOpenTableWithColumnsAndProperties(appName, dbHandleName, tableId, columns,
              metaData, clear), OrderedColumns.CREATOR);
      } catch ( Exception e ) {
        rethrowAlwaysAllowedRemoteException(e);
        throw new IllegalStateException("unreachable - keep IDE happy");
      }
   }

   /**
    * Drop the given tableId and remove all the files (both configuration and
    * data attachments) associated with that table.
    *
    * @param appName
    * @param dbHandleName
    * @param tableId
    */
   public void deleteTableAndAllData(String appName, DbHandle dbHandleName, String tableId) throws ServicesAvailabilityException {
     try {
        dbInterface.deleteTableAndAllData(appName, dbHandleName, tableId);
     } catch ( Exception e ) {
       rethrowAlwaysAllowedRemoteException(e);
       throw new IllegalStateException("unreachable - keep IDE happy");
     }
   }

   /**
    * The deletion filter includes all non-null arguments. If all arguments
    * (except the db) are null, then all properties are removed.
    *
    * @param appName
    * @param dbHandleName
    * @param tableId
    * @param partition
    * @param aspect
    * @param key
    */
   public void deleteTableMetadata(String appName, DbHandle dbHandleName, String tableId,
       String partition, String aspect, String key) throws ServicesAvailabilityException {
     try {
       dbInterface.deleteTableMetadata(appName, dbHandleName, tableId, partition, aspect, key);
     } catch ( Exception e ) {
       rethrowAlwaysAllowedRemoteException(e);
       throw new IllegalStateException("unreachable - keep IDE happy");
     }
   }

   /**
    * Return an array of the admin columns that must be present in
    * every database table.
    *
    * @return
    */
   public String[] getAdminColumns() throws ServicesAvailabilityException {
     try {
       return fetchAndRebuildChunks(dbInterface.getAdminColumns(), String[].class);
     } catch ( Exception e ) {
       rethrowAlwaysAllowedRemoteException(e);
       throw new IllegalStateException("unreachable - keep IDE happy");
     }
   }

   /**
    * Return all the columns in the given table, including any metadata columns.
    * This does a direct query against the database and is suitable for accessing
    * non-managed tables. It does not access any metadata and therefore will not
    * report non-unit-of-retention (grouping) columns.
    *
    * @param appName
    * @param dbHandleName
    * @param tableId
    * @return
    */
   public String[] getAllColumnNames(String appName, DbHandle dbHandleName, String tableId) throws ServicesAvailabilityException {
     try {
       return fetchAndRebuildChunks(dbInterface.getAllColumnNames(appName, dbHandleName, tableId),
          String[].class);
     } catch ( Exception e ) {
       rethrowAlwaysAllowedRemoteException(e);
       throw new IllegalStateException("unreachable - keep IDE happy");
     }
   }

   /**
    * Return all the tableIds in the database.
    *
    * @param appName
    * @param dbHandleName
    * @return List<String> of tableIds
    */
   @SuppressWarnings("unchecked")
   public List<String> getAllTableIds(String appName, DbHandle dbHandleName) throws ServicesAvailabilityException {
     try {
       Serializable result = fetchAndRebuildChunks(dbInterface.getAllTableIds(appName,
           dbHandleName),
          Serializable.class);
       return (List<String>) result;
     } catch ( Exception e ) {
       rethrowAlwaysAllowedRemoteException(e);
       throw new IllegalStateException("unreachable - keep IDE happy");
     }
   }

  /**
   * @param appName
   * @param dbHandleName
   * @param tableId
   * @param partition
   * @param aspect
   * @param key
   * @return list of KeyValueStoreEntry values matching the filter criteria
   */
  @SuppressWarnings("unchecked")
  public TableMetaDataEntries getTableMetadata(String appName, DbHandle dbHandleName,
      String tableId, String partition, String aspect, String key, String revId) throws
      ServicesAvailabilityException {

    TableMetaDataEntries entries = null;

    try {
      if (tableId == null) {
        // Ignore the cache, as it only caches table specific metadata
        entries = fetchAndRebuildChunks(
            dbInterface.getTableMetadata(appName, dbHandleName, tableId, partition, aspect, key),
            TableMetaDataEntries.CREATOR);
      } else {
        TableMetaDataEntries allEntries = metaDataCache.get(tableId);

        if ( allEntries == null ) {
          // If there is no cache hit, fetch from the database
          allEntries = fetchAndRebuildChunks(
              dbInterface.getTableMetadata(appName, dbHandleName, tableId, null, null, null),
              TableMetaDataEntries.CREATOR);
          metaDataCache.put(tableId, allEntries);
        } else {
          // If there is a cache hit, check if it is stale
          TableMetaDataEntries newEntries = fetchAndRebuildChunks(
              dbInterface.getTableMetadataIfChanged(appName, dbHandleName, tableId,
                  allEntries.getRevId()), TableMetaDataEntries.CREATOR);
          if ( !newEntries.getRevId().equals(allEntries.getRevId()) ) {
            metaDataCache.put(tableId, newEntries);
            allEntries = newEntries;
          }
        }

        // Filter the requested entries from the full list
        entries = filterEntries(allEntries, partition, aspect, key);
      }

    } catch ( Exception e ) {
      rethrowAlwaysAllowedRemoteException(e);
      throw new IllegalStateException("unreachable - keep IDE happy");
    }

    if (entries == null) {
      // Do not return null. API is expected to return an empty list if no results are found.
      entries = new TableMetaDataEntries(tableId, null);
    }
    return entries;

  }


  private TableMetaDataEntries filterEntries(TableMetaDataEntries allEntries, String partition,
      String aspect, String key) {
    if (partition == null && aspect == null && key == null) {
      return new TableMetaDataEntries(allEntries);
    }

    TableMetaDataEntries entries = new TableMetaDataEntries(allEntries.getTableId(),
        allEntries.getRevId());

    for (KeyValueStoreEntry entry : allEntries.getEntries()) {
      if ((partition == null || entry.partition.equals(partition)) &&
          (aspect == null || entry.aspect.equals(aspect)) &&
          (key == null || entry.key.equals(key))) {
        entries.addEntry(entry);
      }
    }
    return entries;
  }

   /**
    * Return an array of the admin columns that should be exported to
    * a CSV file. This list excludes the SYNC_STATE and CONFLICT_TYPE columns.
    *
    * @return
    */
   public String[] getExportColumns() throws ServicesAvailabilityException {
     try {
       return fetchAndRebuildChunks(dbInterface.getExportColumns(), String[].class);
     } catch ( Exception e ) {
       rethrowAlwaysAllowedRemoteException(e);
       throw new IllegalStateException("unreachable - keep IDE happy");
     }
   }

   /**
    * Get the table definition entry for a tableId. This specifies the schema
    * ETag, the data-modification ETag, and the date-time of the last successful
    * sync of the table to the server.
    *
    * @param appName
    * @param dbHandleName
    * @param tableId
    * @return
    */
   public TableDefinitionEntry getTableDefinitionEntry(String appName, DbHandle dbHandleName,
       String tableId) throws ServicesAvailabilityException {
     try {
       return fetchAndRebuildChunks(
           dbInterface.getTableDefinitionEntry(appName, dbHandleName, tableId), TableDefinitionEntry.CREATOR);
     } catch ( Exception e ) {
       rethrowAlwaysAllowedRemoteException(e);
       throw new IllegalStateException("unreachable - keep IDE happy");
     }
   }

   /**
    * Return the list of all tables and their health status.
    *
    * @param appName
    * @param dbHandleName
    * @return the list of TableHealthInfo records for this appName
    */
   @SuppressWarnings("unchecked")
   public List<TableHealthInfo> getTableHealthStatuses(String appName, DbHandle dbHandleName) throws ServicesAvailabilityException {
     try {
       Serializable results = fetchAndRebuildChunks(
          dbInterface.getTableHealthStatuses(appName, dbHandleName), Serializable.class);

       return (List<TableHealthInfo>) results;
     } catch ( Exception e ) {
       rethrowAlwaysAllowedRemoteException(e);
       throw new IllegalStateException("unreachable - keep IDE happy");
     }
   }

   /**
    * Retrieve the list of user-defined columns for a tableId using the metadata
    * for that table. Returns the unit-of-retention and non-unit-of-retention
    * (grouping) columns.
    *
    * @param appName
    * @param dbHandleName
    * @param tableId
    * @return
    */
   public OrderedColumns getUserDefinedColumns(String appName, DbHandle dbHandleName,
       String tableId) throws ServicesAvailabilityException {
     try {
       return fetchAndRebuildChunks(dbInterface.getUserDefinedColumns(appName, dbHandleName, tableId),
           OrderedColumns.CREATOR);
     } catch ( Exception e ) {
       rethrowAlwaysAllowedRemoteException(e);
       throw new IllegalStateException("unreachable - keep IDE happy");
     }
   }

   /**
    * Verifies that the tableId exists in the database.
    *
    * @param appName
    * @param dbHandleName
    * @param tableId
    * @return true if table is listed in table definitions.
    */
   public boolean hasTableId(String appName, DbHandle dbHandleName, String tableId) throws ServicesAvailabilityException {
     try {
      return dbInterface.hasTableId(appName, dbHandleName, tableId);
     } catch ( Exception e ) {
       rethrowAlwaysAllowedRemoteException(e);
       throw new IllegalStateException("unreachable - keep IDE happy");
     }
   }

   /********** RAW GENERIC QUERIES **********/

   /**
    * Get a {@link BaseTable} for this table based on the given SQL command. All
    * columns from the table are returned.
    *
    * If any of the clause parts are omitted (null), then the appropriate
    * simplified SQL statement is constructed.
    *
    * @param appName
    * @param dbHandleName
    * @param tableId
    * @param whereClause       the whereClause for the selection, beginning with "WHERE". Must
    *                          include "?" instead of actual values, which are instead passed in
    *                          the selectionArgs.
    * @param bindArgs          an array of primitive values (String, Boolean, int, double) for
    *                          bind parameters
    * @param groupBy           an array of elementKeys
    * @param having
    * @param orderByColNames   array of columns to order the results by
    * @param orderByDirections either "ASC" or "DESC", corresponding to each column name
    * @param limit             the maximum number of rows to return
    * @param offset            the index to start counting the limit from
    * @return A {@link UserTable} containing the results of the query
    */
   public BaseTable simpleQuery(String appName, DbHandle dbHandleName, String tableId,
       String whereClause, Object[] bindArgs, String[] groupBy, String having,
       String[] orderByColNames, String[] orderByDirections, Integer limit, Integer offset) throws ServicesAvailabilityException {

     try {
       SimpleQuery query = new SimpleQuery(tableId, new BindArgs(bindArgs), whereClause,
          groupBy, having, orderByColNames, orderByDirections, limit, offset);

       BaseTable baseTable = fetchAndRebuildChunks(dbInterface
          .simpleQuery(appName, dbHandleName, query.getSqlCommand(),
              query.getSqlBindArgs(), query.getSqlQueryBounds(), query.getTableId()), BaseTable.CREATOR);

       baseTable.setQuery(query);

       return baseTable;
     } catch ( Exception e ) {
       rethrowAlwaysAllowedRemoteException(e);
       throw new IllegalStateException("unreachable - keep IDE happy");
     }
   }

  /**
   * SYNC ONLY
   *
   * Privileged version of above query.
   *
   * Get a {@link BaseTable} for this table based on the given SQL command. All
   * columns from the table are returned.
   *
   * If any of the clause parts are omitted (null), then the appropriate
   * simplified SQL statement is constructed.
   *
   * @param appName
   * @param dbHandleName
   * @param tableId
   * @param whereClause       the whereClause for the selection, beginning with "WHERE". Must
   *                          include "?" instead of actual values, which are instead passed in
   *                          the selectionArgs.
   * @param bindArgs          an array of primitive values (String, Boolean, int, double) for
   *                          bind parameters
   * @param groupBy           an array of elementKeys
   * @param having
   * @param orderByColNames   array of columns to order the results by
   * @param orderByDirections either "ASC" or "DESC", corresponding to each column name
   * @param limit             the maximum number of rows to return
   * @param offset            the index to start counting the limit from
   * @return A {@link UserTable} containing the results of the query
   */
  public BaseTable privilegedSimpleQuery(String appName, DbHandle dbHandleName, String tableId,
      String whereClause, Object[] bindArgs, String[] groupBy, String having,
      String[] orderByColNames, String[] orderByDirections, Integer limit, Integer offset) throws ServicesAvailabilityException {

    try {
      SimpleQuery query = new SimpleQuery(tableId, new BindArgs(bindArgs), whereClause,
          groupBy, having, orderByColNames, orderByDirections, limit, offset);

      BaseTable baseTable = fetchAndRebuildChunks(dbInterface
          .privilegedSimpleQuery(appName, dbHandleName, query.getSqlCommand(),
              query.getSqlBindArgs(), query.getSqlQueryBounds(), query.getTableId()), BaseTable.CREATOR);

      baseTable.setQuery(query);

      return baseTable;
    } catch ( Exception e ) {
      rethrowAlwaysAllowedRemoteException(e);
      throw new IllegalStateException("unreachable - keep IDE happy");
    }
  }

   /**
    * Get a {@link BaseTable} for the result set of an arbitrary sql query
    * and bind parameters.
    *
    * The sql query can be arbitrarily complex and can include joins, unions, etc.
    * The data are returned as string values.
    *
    * @param appName
    * @param dbHandleName
    * @param tableId
    * @param sqlCommand
    * @param bindArgs          an array of primitive values (String, Boolean, int, double) for
    *                          bind parameters
    * @param limit             the maximum number of rows to return (optional)
    * @param offset            the index to start counting the limit from (optional)
    * @return An  {@link BaseTable}. Containing the results of the query
    */
   public BaseTable arbitrarySqlQuery(String appName, DbHandle dbHandleName, String tableId,
       String sqlCommand, Object[] bindArgs, Integer limit, Integer offset) throws ServicesAvailabilityException {
     try {
       ArbitraryQuery query = new ArbitraryQuery(tableId, new BindArgs(bindArgs),
           sqlCommand, limit, offset);

       BaseTable baseTable = fetchAndRebuildChunks(dbInterface
           .simpleQuery(appName, dbHandleName, query.getSqlCommand(), query.getSqlBindArgs(),
               query.getSqlQueryBounds(), query.getTableId()), BaseTable.CREATOR);

       baseTable.setQuery(query);

       return baseTable;
     } catch ( Exception e ) {
       rethrowAlwaysAllowedRemoteException(e);
       throw new IllegalStateException("unreachable - keep IDE happy");
     }
   }

   /**
    * Get a {@link BaseTable} that holds the results from the continued query.
    *
    * @param appName
    * @param dbHandleName
    * @param query The original query with the bounds adjusted
    * @return
    */
   public BaseTable resumeSimpleQuery(String appName, DbHandle dbHandleName,
       ResumableQuery query) throws ServicesAvailabilityException {
     try {
       BaseTable baseTable = fetchAndRebuildChunks(dbInterface.simpleQuery(appName, dbHandleName,
          query.getSqlCommand(), query.getSqlBindArgs(), query.getSqlQueryBounds(), query.getTableId()),
          BaseTable.CREATOR);

       baseTable.setQuery(query);

       return baseTable;
     } catch ( Exception e ) {
       rethrowAlwaysAllowedRemoteException(e);
       throw new IllegalStateException("unreachable - keep IDE happy");
     }
   }

  /**
   * SYNC ONLY
   *
   * Privileged version of above query.
   * Get a {@link BaseTable} that holds the results from the continued query.
   *
   * @param appName
   * @param dbHandleName
   * @param query The original query with the bounds adjusted
   * @return
   */
  public BaseTable resumePrivilegedSimpleQuery(String appName, DbHandle dbHandleName,
      ResumableQuery query) throws ServicesAvailabilityException {
    try {
      BaseTable baseTable = fetchAndRebuildChunks(dbInterface
          .privilegedSimpleQuery(appName, dbHandleName, query.getSqlCommand(),
              query.getSqlBindArgs(), query.getSqlQueryBounds(), query.getTableId()), BaseTable.CREATOR);

      baseTable.setQuery(query);

      return baseTable;
    } catch ( Exception e ) {
      rethrowAlwaysAllowedRemoteException(e);
      throw new IllegalStateException("unreachable - keep IDE happy");
    }
  }

  /**
   * Execute an arbitrary command with bind parameters.
   *
   *
   * @param appName
   * @param dbHandleName
   * @param sqlCommand
   * @param bindArgs          an array of primitive values (String, Boolean, int, double) for
   *                          bind parameters
   */
  public void privilegedExecute(String appName, DbHandle dbHandleName,
      String sqlCommand, Object[] bindArgs) throws ServicesAvailabilityException {
    try {
      dbInterface.privilegedExecute(appName, dbHandleName, sqlCommand,
          new BindArgs(bindArgs));
    } catch ( Exception e ) {
      rethrowAlwaysAllowedRemoteException(e);
      throw new IllegalStateException("unreachable - keep IDE happy");
    }
  }

   /********** USERTABLE QUERY WRAPPERS **********/

   /**
    * Get a {@link UserTable} for this table based on the given SQL command. All
    * columns from the table are returned.
    *
    * If any of the clause parts are omitted (null), then the appropriate
    * simplified SQL statement is constructed.
    *
    * @param appName
    * @param dbHandleName
    * @param tableId
    * @param columnDefns
    * @param whereClause       the whereClause for the selection, beginning with "WHERE". Must
    *                          include "?" instead of actual values, which are instead passed in
    *                          the selectionArgs.
    * @param bindArgs          an array of primitive values (String, Boolean, int, double) for
    *                          bind parameters
    * @param groupBy           an array of elementKeys
    * @param having
    * @param orderByColNames   array of columns to order the results by
    * @param orderByDirections either "ASC" or "DESC", corresponding to each column name
    * @param limit             the maximum number of rows to return
    * @param offset            the index to start counting the limit from
    * @return A {@link UserTable} containing the results of the query
    */
   public UserTable simpleQuery(String appName, DbHandle dbHandleName, String tableId,
       OrderedColumns columnDefns, String whereClause, Object[] bindArgs, String[] groupBy,
       String having, String[] orderByColNames, String[] orderByDirections, Integer limit,
       Integer offset) throws ServicesAvailabilityException {
     try {
       BaseTable baseTable = simpleQuery(appName, dbHandleName, tableId, whereClause, bindArgs,
           groupBy, having, orderByColNames, orderByDirections, limit, offset);

       return new UserTable(baseTable, columnDefns, getAdminColumns());
     } catch ( Exception e ) {
       rethrowAlwaysAllowedRemoteException(e);
       throw new IllegalStateException("unreachable - keep IDE happy");
     }
   }

  /**
   * SYNC ONLY
   *
   * Privileged version of the above query.
   * Get a {@link UserTable} for this table based on the given SQL command. All
   * columns from the table are returned.
   *
   * If any of the clause parts are omitted (null), then the appropriate
   * simplified SQL statement is constructed.
   *
   * @param appName
   * @param dbHandleName
   * @param tableId
   * @param columnDefns
   * @param whereClause       the whereClause for the selection, beginning with "WHERE". Must
   *                          include "?" instead of actual values, which are instead passed in
   *                          the selectionArgs.
   * @param bindArgs          an array of primitive values (String, Boolean, int, double) for
   *                          bind parameters
   * @param groupBy           an array of elementKeys
   * @param having
   * @param orderByColNames   array of columns to order the results by
   * @param orderByDirections either "ASC" or "DESC", corresponding to each column name
   * @param limit             the maximum number of rows to return
   * @param offset            the index to start counting the limit from
   * @return A {@link UserTable} containing the results of the query
   */
  public UserTable privilegedSimpleQuery(String appName, DbHandle dbHandleName, String tableId,
      OrderedColumns columnDefns, String whereClause, Object[] bindArgs, String[] groupBy,
      String having, String[] orderByColNames, String[] orderByDirections, Integer limit,
      Integer offset) throws ServicesAvailabilityException {
    try {
      BaseTable baseTable = privilegedSimpleQuery(appName, dbHandleName, tableId, whereClause,
          bindArgs,
          groupBy, having, orderByColNames, orderByDirections, limit, offset);

      return new UserTable(baseTable, columnDefns, getAdminColumns());
    } catch ( Exception e ) {
      rethrowAlwaysAllowedRemoteException(e);
      throw new IllegalStateException("unreachable - keep IDE happy");
    }
  }

   /**
    * Get a {@link UserTable} for the result set of an arbitrary sql query
    * and bind parameters.
    *
    * The sql query can be arbitrarily complex and can include joins, unions, etc.
    * The data are returned as string values.
    *
    * @param appName
    * @param dbHandleName
    * @param tableId
    * @param sqlCommand
    * @param bindArgs          an array of primitive values (String, Boolean, int, double) for
    *                          bind parameters
    * @param limit             the maximum number of rows to return
    * @param offset            the index to start counting the limit from
    * @return An  {@link BaseTable}. Containing the results of the query
    */
   public UserTable arbitrarySqlQuery(String appName, DbHandle dbHandleName, String tableId,
       OrderedColumns columnDefns,
       String sqlCommand, Object[] bindArgs, Integer limit, Integer offset) throws ServicesAvailabilityException {
     try {
       BaseTable baseTable = arbitrarySqlQuery(appName, dbHandleName, tableId, sqlCommand, bindArgs,
           limit, offset);

       return new UserTable(baseTable, columnDefns, getAdminColumns());
     } catch ( Exception e ) {
       rethrowAlwaysAllowedRemoteException(e);
       throw new IllegalStateException("unreachable - keep IDE happy");
     }

   }

   /**
    * Get a {@link UserTable} that holds the results from the continued query.
    *
    * @param appName
    * @param dbHandleName
    * @param columnDefns
    * @param query The original query with the bounds adjusted
    * @return
    */
   public UserTable resumeSimpleQuery(String appName, DbHandle dbHandleName, OrderedColumns
       columnDefns, ResumableQuery query) throws ServicesAvailabilityException {
     try {
       BaseTable baseTable = resumeSimpleQuery(appName, dbHandleName, query);

       return new UserTable(baseTable, columnDefns, getAdminColumns());
     } catch ( Exception e ) {
       rethrowAlwaysAllowedRemoteException(e);
       throw new IllegalStateException("unreachable - keep IDE happy");
     }

   }


  /**
   * SYNC ONLY
   *
   * Privileged version of the above.
   * Get a {@link UserTable} that holds the results from the continued query.
   *
   * @param appName
   * @param dbHandleName
   * @param columnDefns
   * @param query The original query with the bounds adjusted
   * @return
   */
  public UserTable resumePrivilegedSimpleQuery(String appName, DbHandle dbHandleName,
      OrderedColumns
      columnDefns, ResumableQuery query) throws ServicesAvailabilityException {
    try {
      BaseTable baseTable = resumePrivilegedSimpleQuery(appName, dbHandleName, query);

      return new UserTable(baseTable, columnDefns, getAdminColumns());
    } catch ( Exception e ) {
      rethrowAlwaysAllowedRemoteException(e);
      throw new IllegalStateException("unreachable - keep IDE happy");
    }

  }



  /**
    * Insert or update a single table-level metadata KVS entry.
    *
    * @param appName
    * @param dbHandleName
    * @param entry
    */
   public void replaceTableMetadata(String appName, DbHandle dbHandleName,
       KeyValueStoreEntry entry) throws ServicesAvailabilityException {
     try {
       dbInterface.replaceTableMetadata(appName, dbHandleName, entry);
     } catch ( Exception e ) {
       rethrowAlwaysAllowedRemoteException(e);
       throw new IllegalStateException("unreachable - keep IDE happy");
     }
   }

   /**
    * Insert or update a list of table-level metadata KVS entries. If clear is
    * true, then delete the existing set of values for this tableId before
    * inserting the new values.
    *
    * @param appName
    * @param dbHandleName
    * @param tableId
    * @param entries      List<KeyValueStoreEntry>
    * @param clear        if true then delete the existing set of values for this tableId
    *                     before inserting the new ones.
    */
   public void replaceTableMetadataList(String appName, DbHandle dbHandleName, String tableId,
       List<KeyValueStoreEntry> entries, boolean clear) throws ServicesAvailabilityException {
     try {
       dbInterface.replaceTableMetadataList(appName, dbHandleName, tableId, entries, clear);
     } catch ( Exception e ) {
       rethrowAlwaysAllowedRemoteException(e);
       throw new IllegalStateException("unreachable - keep IDE happy");
     }
   }

   /**
    * Atomically delete all the fields under the given (tableId, partition, aspect)
    * and replace with the supplied values.
    *
    * @param appName
    * @param dbHandleName
    * @param tableId
    * @param partition
    * @param aspect
    * @param entries     List<KeyValueStoreEntry>
    */
   public void replaceTableMetadataSubList(String appName, DbHandle dbHandleName,
       String tableId, String partition, String aspect, List<KeyValueStoreEntry> entries) throws ServicesAvailabilityException {
     try {
       dbInterface.replaceTableMetadataSubList(appName, dbHandleName, tableId, partition, aspect,
           entries);
     } catch ( Exception e ) {
       rethrowAlwaysAllowedRemoteException(e);
       throw new IllegalStateException("unreachable - keep IDE happy");
     }
   }

   /**
    * SYNC Only. ADMIN Privileges
    *
    * Update the schema and data-modification ETags of a given tableId.
    *
    * @param appName
    * @param dbHandleName
    * @param tableId
    * @param schemaETag
    * @param lastDataETag
    */
   public void privilegedUpdateTableETags(String appName, DbHandle dbHandleName, String
       tableId, String schemaETag, String lastDataETag) throws ServicesAvailabilityException {
     try {
       dbInterface
           .privilegedUpdateTableETags(appName, dbHandleName, tableId, schemaETag, lastDataETag);
     } catch ( Exception e ) {
       rethrowAlwaysAllowedRemoteException(e);
       throw new IllegalStateException("unreachable - keep IDE happy");
     }
   }

   /**
    * SYNC Only. ADMIN Privileges
    *
    * Update the timestamp of the last entirely-successful synchronization
    * attempt of this table.
    *
    * @param appName
    * @param dbHandleName
    * @param tableId
    */
   public void privilegedUpdateTableLastSyncTime(String appName, DbHandle dbHandleName,
       String tableId) throws ServicesAvailabilityException {
     try {
       dbInterface.privilegedUpdateTableLastSyncTime(appName, dbHandleName, tableId);
     } catch ( Exception e ) {
       rethrowAlwaysAllowedRemoteException(e);
       throw new IllegalStateException("unreachable - keep IDE happy");
     }
   }

   /**
    * @param appName
    * @param dbHandleName
    * @param tableId
    * @param rowId
    * @return the sync state of the row (use SyncState.valueOf() to reconstruct), or null if the
    * row does not exist.
    */
   public String getSyncState(String appName, DbHandle dbHandleName, String tableId,
       String rowId) throws ServicesAvailabilityException {
     try {
       return dbInterface.getSyncState(appName, dbHandleName, tableId, rowId);
     } catch ( Exception e ) {
       rethrowAlwaysAllowedRemoteException(e);
       throw new IllegalStateException("unreachable - keep IDE happy");
     }
   }

   /**
    * SYNC Only. ADMIN Privileges!
    *
    * Update the ETag and SyncState of a given rowId. There should be exactly one
    * record for this rowId in thed database (i.e., no conflicts or checkpoints).
    *
    * @param appName
    * @param dbHandleName
    * @param tableId
    * @param rowId
    * @param rowETag
    * @param syncState    - the SyncState.name()
    */
   public void privilegedUpdateRowETagAndSyncState(String appName, DbHandle dbHandleName,
       String tableId, String rowId, String rowETag, String syncState) throws ServicesAvailabilityException {
     try {
       dbInterface
          .privilegedUpdateRowETagAndSyncState(appName, dbHandleName, tableId, rowId, rowETag,
              syncState);
     } catch ( Exception e ) {
       rethrowAlwaysAllowedRemoteException(e);
       throw new IllegalStateException("unreachable - keep IDE happy");
     }
   }

   /**
    * Return the row with the most recent changes for the given tableId and rowId.
    * If the row has conflicts, it throws an exception. Otherwise, it returns the
    * most recent checkpoint or non-checkpoint value; it will contain a single row.
    *
    * @param appName
    * @param dbHandleName
    * @param tableId
    * @param orderedColumns
    * @param rowId
    * @return
    */
   public UserTable getRowsWithId(String appName, DbHandle dbHandleName, String tableId,
       OrderedColumns orderedColumns, String rowId) throws ServicesAvailabilityException {
     try {
      BaseTable baseTable = fetchAndRebuildChunks(
          dbInterface.getRowsWithId(appName, dbHandleName, tableId, rowId),
          BaseTable.CREATOR);

      return new UserTable(baseTable, orderedColumns, getAdminColumns());
     } catch ( Exception e ) {
       rethrowAlwaysAllowedRemoteException(e);
       throw new IllegalStateException("unreachable - keep IDE happy");
     }
   }

   /**
    * Return the row with the most recent changes for the given tableId and rowId.
    * If the row has conflicts, it throws an exception. Otherwise, it returns the
    * most recent checkpoint or non-checkpoint value; it will contain a single row.
    *
    * @param appName
    * @param dbHandleName
    * @param tableId
    * @param orderedColumns
    * @param rowId
    * @return
    */
   public UserTable privilegedGetRowsWithId(String appName, DbHandle dbHandleName, String
       tableId, OrderedColumns orderedColumns, String rowId) throws ServicesAvailabilityException {
      try {
         BaseTable baseTable = fetchAndRebuildChunks(
             dbInterface.privilegedGetRowsWithId(appName, dbHandleName, tableId, rowId),
             BaseTable.CREATOR);

         return new UserTable(baseTable, orderedColumns, getAdminColumns());
      } catch ( Exception e ) {
         rethrowAlwaysAllowedRemoteException(e);
         throw new IllegalStateException("unreachable - keep IDE happy");
      }
   }

   /**
    * Return the row with the most recent changes for the given tableId and rowId.
    * If the row has conflicts, it throws an exception. Otherwise, it returns the
    * most recent checkpoint or non-checkpoint value; it will contain a single row.
    *
    * @param appName
    * @param dbHandleName
    * @param tableId
    * @param orderedColumns
    * @param rowId
    * @return
    */
   public UserTable getMostRecentRowWithId(String appName, DbHandle dbHandleName, String tableId,
       OrderedColumns orderedColumns, String rowId)
       throws ActionNotAuthorizedException, ServicesAvailabilityException  {
     try {
      BaseTable baseTable = fetchAndRebuildChunks(
          dbInterface.getMostRecentRowWithId(appName, dbHandleName, tableId, rowId),
          BaseTable.CREATOR);

      return new UserTable(baseTable, orderedColumns, getAdminColumns());
     } catch ( Exception e ) {
       rethrowNotAuthorizedRemoteException(e);
       throw new IllegalStateException("unreachable - keep IDE happy");
     }
   }

  /**
   * SYNC ONLY
   *
   * Takes the row field values from a server Row (obtained through the Sync protocol)
   * and applies them to the local row (which must already exist and cannot have checkpoints).
   * <p/>
   * The outcome may delete the local row, update it to the server's values, or
   * place the local row into conflict with the server values (ending with 2 rows
   * in the database for this rowId).
   *
   * @param appName
   * @param dbHandleName
   * @param tableId
   * @param orderedColumns
   * @param cvValues   the field values on the server
   * @param rowId
   * @return The rows in the database matching the rowId (may be 0, 1 or 2 rows).
   */
  public UserTable privilegedPerhapsPlaceRowIntoConflictWithId(String appName, DbHandle
      dbHandleName,
      String tableId, OrderedColumns orderedColumns, ContentValues cvValues, String rowId)
      throws ServicesAvailabilityException {
    try {
      BaseTable baseTable = fetchAndRebuildChunks(dbInterface
          .privilegedPerhapsPlaceRowIntoConflictWithId(appName, dbHandleName, tableId, orderedColumns,
              cvValues, rowId), BaseTable.CREATOR);

      return new UserTable(baseTable, orderedColumns, getAdminColumns());
    } catch ( Exception e ) {
      rethrowAlwaysAllowedRemoteException(e);
      throw new IllegalStateException("unreachable - keep IDE happy");
    }
  }

   /**
    * SYNC, CSV Import ONLY
    *
    * Insert the given rowId with the values in the cvValues. This is data from
    * the server. All metadata values must be specified in the cvValues (even null values).
    *
    * If a row with this rowId is present, then an exception is thrown.
    *
    * @param appName
    * @param dbHandleName
    * @param tableId
    * @param orderedColumns
    * @param cvValues
    * @param rowId
    * @param asCsvRequestedChange
    * @return single-row table with the content of the inserted row
    */
   public UserTable privilegedInsertRowWithId(String appName, DbHandle dbHandleName, String tableId,
                                              OrderedColumns orderedColumns, ContentValues cvValues,
       String rowId, boolean asCsvRequestedChange) throws ServicesAvailabilityException {
     try {
       BaseTable baseTable = fetchAndRebuildChunks(dbInterface
          .privilegedInsertRowWithId(appName, dbHandleName, tableId, orderedColumns, cvValues,
              rowId, asCsvRequestedChange), BaseTable.CREATOR);

       return new UserTable(baseTable, orderedColumns, getAdminColumns());
     } catch ( Exception e ) {
       rethrowAlwaysAllowedRemoteException(e);
       throw new IllegalStateException("unreachable - keep IDE happy");
     }
   }

   /**
    * Inserts a checkpoint row for the given rowId in the tableId. Checkpoint
    * rows are created by ODK Survey to hold intermediate values during the
    * filling-in of the form. They act as restore points in the Survey, should
    * the application die.
    *
    * @param appName
    * @param dbHandleName
    * @param tableId
    * @param orderedColumns
    * @param cvValues
    * @param rowId
    * @return single-row table with the content of the inserted checkpoint
    */
   public UserTable insertCheckpointRowWithId(String appName, DbHandle dbHandleName,
       String tableId, OrderedColumns orderedColumns, ContentValues cvValues, String rowId)
       throws ActionNotAuthorizedException, ServicesAvailabilityException {
     try {
       BaseTable baseTable = fetchAndRebuildChunks(dbInterface
                .insertCheckpointRowWithId(appName, dbHandleName, tableId, orderedColumns, cvValues,
                    rowId), BaseTable.CREATOR);

       return new UserTable(baseTable, orderedColumns, getAdminColumns());
     } catch ( Exception e ) {
       rethrowNotAuthorizedRemoteException(e);
       throw new IllegalStateException("unreachable - keep IDE happy");
     }
   }

   /**
    * Insert the given rowId with the values in the cvValues. If certain metadata
    * values are not specified in the cvValues, then suitable default values may
    * be supplied for them.
    * <p/>
    * If a row with this rowId and certain matching metadata fields is present,
    * then an exception is thrown.
    *
    * @param appName
    * @param dbHandleName
    * @param tableId
    * @param orderedColumns
    * @param cvValues
    * @param rowId
    * @return single-row table with the content of the inserted row
    */
   public UserTable insertRowWithId(String appName, DbHandle dbHandleName, String tableId,
       OrderedColumns orderedColumns, ContentValues cvValues, String rowId)
       throws ActionNotAuthorizedException, ServicesAvailabilityException {
     try {
      BaseTable baseTable = fetchAndRebuildChunks(dbInterface
              .insertRowWithId(appName, dbHandleName, tableId, orderedColumns, cvValues, rowId),
          BaseTable.CREATOR);

      return new UserTable(baseTable, orderedColumns, getAdminColumns());
     } catch ( Exception e ) {
       rethrowNotAuthorizedRemoteException(e);
       throw new IllegalStateException("unreachable - keep IDE happy");
     }
   }

   /**
    * Delete any checkpoint rows for the given rowId in the tableId. Checkpoint
    * rows are created by ODK Survey to hold intermediate values during the
    * filling-in of the form. They act as restore points in the Survey, should
    * the application die.
    *
    * @param appName
    * @param dbHandleName
    * @param tableId
    * @param rowId
    * @return table with the content for this rowId. May be empty.
    */
   public UserTable deleteAllCheckpointRowsWithId(String appName, DbHandle dbHandleName,
       String tableId, OrderedColumns orderedColumns, String rowId)
       throws ActionNotAuthorizedException, ServicesAvailabilityException {
     try {
       BaseTable baseTable = fetchAndRebuildChunks(
          dbInterface.deleteAllCheckpointRowsWithId(appName, dbHandleName, tableId, rowId),
          BaseTable.CREATOR);

       return new UserTable(baseTable, orderedColumns, getAdminColumns());
     } catch ( Exception e ) {
       rethrowNotAuthorizedRemoteException(e);
       throw new IllegalStateException("unreachable - keep IDE happy");
     }
   }

   /**
    * Delete any checkpoint rows for the given rowId in the tableId. Checkpoint
    * rows are created by ODK Survey to hold intermediate values during the
    * filling-in of the form. They act as restore points in the Survey, should
    * the application die.
    *
    * @param appName
    * @param dbHandleName
    * @param tableId
    * @param orderedColumns
    * @param rowId
    * @return table with the content for this rowId. May be empty.
    */
   public UserTable deleteLastCheckpointRowWithId(String appName, DbHandle dbHandleName,
       String tableId, OrderedColumns orderedColumns, String rowId)
       throws ActionNotAuthorizedException, ServicesAvailabilityException {
     try {
       BaseTable baseTable = fetchAndRebuildChunks(
          dbInterface.deleteLastCheckpointRowWithId(appName, dbHandleName, tableId, rowId),
          BaseTable.CREATOR);

       return new UserTable(baseTable, orderedColumns, getAdminColumns());
     } catch ( Exception e ) {
       rethrowNotAuthorizedRemoteException(e);
       throw new IllegalStateException("unreachable - keep IDE happy");
     }
   }

   /**
    * SYNC, Conflict Resolution ONLY
    *
    * Delete the specified rowId in this tableId. This is enforcing the server
    * state on the device. I.e., the sync interaction instructed us to delete
    * this row.
    *
    * @param appName
    * @param dbHandleName
    * @param tableId
    * @param orderedColumns
    * @param rowId
    * @return table with the content for this rowId. May be empty. May be marked as deleted and awaiting sync
    */
   public UserTable privilegedDeleteRowWithId(String appName, DbHandle dbHandleName,
       String tableId, OrderedColumns orderedColumns, String rowId) throws ServicesAvailabilityException {
     try {
       BaseTable baseTable = fetchAndRebuildChunks(
          dbInterface.privilegedDeleteRowWithId(appName, dbHandleName, tableId, rowId),
          BaseTable.CREATOR);

       return new UserTable(baseTable, orderedColumns, getAdminColumns());
     } catch ( Exception e ) {
       rethrowAlwaysAllowedRemoteException(e);
       throw new IllegalStateException("unreachable - keep IDE happy");
     }
   }

   /**
    * Delete the specified rowId in this tableId. Deletion respects sync
    * semantics. If the row is in the SyncState.new_row state, then the row and
    * its associated file attachments are immediately deleted. Otherwise, the row
    * is placed into the SyncState.deleted state and will be retained until the
    * device can delete the record on the server.
    * <p/>
    * If you need to immediately delete a record that would otherwise sync to the
    * server, call updateRowETagAndSyncState(...) to set the row to
    * SyncState.new_row, and then call this method and it will be immediately
    * deleted (in this case, unless the record on the server was already deleted,
    * it will remain and not be deleted during any subsequent synchronizations).
    *
    * @param appName
    * @param dbHandleName
    * @param tableId
    * @param orderedColumns
    * @param rowId
    * @return table with the content for this rowId. May be empty. May be marked as deleted and awaiting sync
    */
   public UserTable deleteRowWithId(String appName, DbHandle dbHandleName, String tableId,
       OrderedColumns orderedColumns, String rowId)
       throws ActionNotAuthorizedException, ServicesAvailabilityException {
     try {
       BaseTable baseTable = fetchAndRebuildChunks(
          dbInterface.deleteRowWithId(appName, dbHandleName, tableId, rowId), BaseTable.CREATOR);

       return new UserTable(baseTable, orderedColumns, getAdminColumns());
     } catch ( Exception e ) {
       rethrowNotAuthorizedRemoteException(e);
       throw new IllegalStateException("unreachable - keep IDE happy");
     }
   }

   /**
    * Update all rows for the given rowId to SavepointType 'INCOMPLETE' and
    * remove all but the most recent row. When used with a rowId that has
    * checkpoints, this updates to the most recent checkpoint and removes any
    * earlier checkpoints, incomplete or complete savepoints. Otherwise, it has
    * the general effect of resetting the rowId to an INCOMPLETE state.
    *
    * @param appName
    * @param dbHandleName
    * @param tableId
    * @param orderedColumns
    * @param rowId
    * @return single-row table with the content of the row as specified
    */
   public UserTable saveAsIncompleteMostRecentCheckpointRowWithId(String appName,
       DbHandle dbHandleName, String tableId, OrderedColumns orderedColumns,
       String rowId) throws ActionNotAuthorizedException, ServicesAvailabilityException {
     try {
       BaseTable baseTable = fetchAndRebuildChunks(dbInterface
              .saveAsIncompleteMostRecentCheckpointRowWithId(appName, dbHandleName, tableId, rowId),
          BaseTable.CREATOR);

       return new UserTable(baseTable, orderedColumns, getAdminColumns());
     } catch ( Exception e ) {
       rethrowNotAuthorizedRemoteException(e);
       throw new IllegalStateException("unreachable - keep IDE happy");
     }
   }

   /**
    * Update all rows for the given rowId to SavepointType 'INCOMPLETE' and
    * remove all but the most recent row. When used with a rowId that has
    * checkpoints, this updates to the most recent checkpoint and removes any
    * earlier checkpoints, incomplete or complete savepoints. Otherwise, it has
    * the general effect of resetting the rowId to an INCOMPLETE state.
    *
    * @param appName
    * @param dbHandleName
    * @param tableId
    * @param orderedColumns
    * @param rowId
    * @return single-row table with the content of the saved-as-incomplete row
    */
   public UserTable saveAsCompleteMostRecentCheckpointRowWithId(String appName,
       DbHandle dbHandleName, String tableId, OrderedColumns orderedColumns,
       String rowId) throws ActionNotAuthorizedException, ServicesAvailabilityException {
     try {
       BaseTable baseTable = fetchAndRebuildChunks(dbInterface
              .saveAsCompleteMostRecentCheckpointRowWithId(appName, dbHandleName, tableId, rowId),
          BaseTable.CREATOR);

       return new UserTable(baseTable, orderedColumns, getAdminColumns());
     } catch ( Exception e ) {
       rethrowNotAuthorizedRemoteException(e);
       throw new IllegalStateException("unreachable - keep IDE happy");
     }
   }

   /**
    * Update the given rowId with the values in the cvValues. If certain metadata
    * values are not specified in the cvValues, then suitable default values may
    * be supplied for them. Furthermore, if the cvValues do not specify certain
    * metadata fields, then an exception may be thrown if there are more than one
    * row matching this rowId.
    *
    * @param appName
    * @param dbHandleName
    * @param tableId
    * @param orderedColumns
    * @param cvValues
    * @param rowId
    * @return single-row table with the content of the saved-as-incomplete row
    */
   public UserTable updateRowWithId(String appName, DbHandle dbHandleName, String tableId,
       OrderedColumns orderedColumns, ContentValues cvValues, String rowId)
       throws ActionNotAuthorizedException, ServicesAvailabilityException {
     try {
       BaseTable baseTable = fetchAndRebuildChunks(dbInterface
              .updateRowWithId(appName, dbHandleName, tableId, orderedColumns, cvValues, rowId),
          BaseTable.CREATOR);

       return new UserTable(baseTable, orderedColumns, getAdminColumns());
     } catch ( Exception e ) {
       rethrowNotAuthorizedRemoteException(e);
       throw new IllegalStateException("unreachable - keep IDE happy");
     }
   }

  /**
   * Client-side wrapper to make changing the row filter easier.
   *
   * @param appName
   * @param dbHandleName
   * @param tableId
   * @param orderedColumns
   * @param defaultAccess
   * @param owner
   * @param rowId
   * @return
   */
   public UserTable changeRowFilterWithId(String appName, DbHandle dbHandleName, String tableId,
<<<<<<< HEAD
       OrderedColumns orderedColumns, String filterType, String filterValue,
       String groupType, String groupsList, String filterExt, String rowId) throws IllegalArgumentException,
=======
       OrderedColumns orderedColumns, String defaultAccess, String owner,
       String groupReadOnly, String groupModify, String groupPrivileged, String rowId) throws IllegalArgumentException,
>>>>>>> 6d61ee8f
       ActionNotAuthorizedException, ServicesAvailabilityException {

      if ( defaultAccess == null ) {
         throw new IllegalArgumentException("defaultAccess is null");
      }
<<<<<<< HEAD
      // verify that filterType is a known type
      RowFilterScope.Access.valueOf(filterType);

      ContentValues cvValues = new ContentValues();
      cvValues.put(DataTableColumns.DEFAULT_ACCESS, filterType);
      if ( filterValue == null ) {
         cvValues.putNull(DataTableColumns.OWNER);
      } else {
         cvValues.put(DataTableColumns.OWNER, filterValue);
      }

     cvValues.put(DataTableColumns.GROUP_READ_ONLY, groupType);
     if (groupsList == null) {
       cvValues.putNull(DataTableColumns.GROUP_MODIFY);
     } else {
       cvValues.put(DataTableColumns.GROUP_MODIFY, groupsList);
     }

     if (filterExt == null) {
       cvValues.putNull(DataTableColumns.GROUP_PRIVILEGED);
     } else {
       cvValues.put(DataTableColumns.GROUP_PRIVILEGED, filterExt);
=======
      // verify that defaultAccess is a known type
      RowFilterScope.Access.valueOf(defaultAccess);

      ContentValues cvValues = new ContentValues();
      cvValues.put(DataTableColumns.DEFAULT_ACCESS, defaultAccess);

      if ( owner == null ) {
         cvValues.putNull(DataTableColumns.OWNER);
      } else {
         cvValues.put(DataTableColumns.OWNER, owner);
      }

     if (groupReadOnly == null) {
       cvValues.putNull(DataTableColumns.GROUP_READ_ONLY);
     } else {
       cvValues.put(DataTableColumns.GROUP_READ_ONLY, groupReadOnly);
     }

     if (groupModify == null) {
       cvValues.putNull(DataTableColumns.GROUP_MODIFY);
     } else {
       cvValues.put(DataTableColumns.GROUP_MODIFY, groupModify);
     }

     if (groupPrivileged == null) {
       cvValues.putNull(DataTableColumns.GROUP_PRIVILEGED);
     } else {
       cvValues.put(DataTableColumns.GROUP_PRIVILEGED, groupPrivileged);
>>>>>>> 6d61ee8f
     }

     try {
       BaseTable baseTable = fetchAndRebuildChunks(dbInterface
              .updateRowWithId(appName, dbHandleName, tableId, orderedColumns, cvValues, rowId),
          BaseTable.CREATOR);

       return new UserTable(baseTable, orderedColumns, getAdminColumns());
     } catch ( Exception e ) {
       rethrowNotAuthorizedRemoteException(e);
       throw new IllegalStateException("unreachable - keep IDE happy");
     }
   }

   /**
    * Delete the local and server conflict records to resolve a server conflict
    * <p/>
    * A combination of primitive actions, all performed in one transaction:
    * <p/>
    * // delete the record of the server row
    * deleteServerConflictRowWithId(appName, dbHandleName, tableId, rowId);
    * <p/>
    * // move the local record into the 'new_row' sync state
    * // so it can be physically deleted.
    * updateRowETagAndSyncState(appName, dbHandleName, tableId, rowId, null,
    * SyncState.new_row.name());
    * // move the local conflict back into the normal (null) state
    * deleteRowWithId(appName, dbHandleName, tableId, rowId);
    *
    * @param appName
    * @param dbHandleName
    * @param tableId
    * @param rowId
    */
   public void resolveServerConflictWithDeleteRowWithId(String appName, DbHandle dbHandleName,
       String tableId, String rowId) throws ActionNotAuthorizedException, ServicesAvailabilityException {
     try {
       dbInterface.resolveServerConflictWithDeleteRowWithId(appName, dbHandleName, tableId, rowId);
     } catch ( Exception e ) {
       rethrowNotAuthorizedRemoteException(e);
       throw new IllegalStateException("unreachable - keep IDE happy");
     }
   }

   /**
    * Resolve the server conflict by taking the local changes.
    * If the local changes are to delete this record, the record will be deleted
    * upon the next successful sync.
    *
    * @param appName
    * @param dbHandleName
    * @param tableId
    * @param rowId
    */
   public void resolveServerConflictTakeLocalRowWithId(String appName, DbHandle dbHandleName,
       String tableId, String rowId) throws ActionNotAuthorizedException, ServicesAvailabilityException {
     try {
      dbInterface.resolveServerConflictTakeLocalRowWithId(appName, dbHandleName, tableId, rowId);
     } catch ( Exception e ) {
       rethrowNotAuthorizedRemoteException(e);
       throw new IllegalStateException("unreachable - keep IDE happy");
     }
   }

   /**
    * Resolve the server conflict by taking the local changes plus a value map
    * of select server field values.  This map should not update any metadata
    * fields -- it should just contain user data fields.
    * <p/>
    * It is an error to call this if the local change is to delete the row.
    *
    * @param appName
    * @param dbHandleName
    * @param tableId
    * @param cvValues
    * @param rowId
    */
   public void resolveServerConflictTakeLocalRowPlusServerDeltasWithId(String appName,
       DbHandle dbHandleName, String tableId, ContentValues cvValues, String rowId)
       throws ActionNotAuthorizedException, ServicesAvailabilityException {
     try {
      dbInterface
          .resolveServerConflictTakeLocalRowPlusServerDeltasWithId(appName, dbHandleName, tableId,
              cvValues, rowId);
     } catch ( Exception e ) {
       rethrowNotAuthorizedRemoteException(e);
       throw new IllegalStateException("unreachable - keep IDE happy");
     }
   }

   /**
    * Resolve the server conflict by taking the server changes.  This may delete the local row.
    *
    * @param appName
    * @param dbHandleName
    * @param tableId
    * @param rowId
    */
   public void resolveServerConflictTakeServerRowWithId(String appName, DbHandle dbHandleName,
       String tableId, String rowId) throws ServicesAvailabilityException {
     try {
       dbInterface.resolveServerConflictTakeServerRowWithId(appName, dbHandleName, tableId, rowId);
     } catch ( Exception e ) {
       rethrowAlwaysAllowedRemoteException(e);
       throw new IllegalStateException("unreachable - keep IDE happy");
     }
   }

  /**
   * Remove app and table level manifests. Invoked when we select reset configuration
   * and the initialization task is executed.
   *
   * @param appName
   * @param dbHandleName
   */
  public void deleteAppAndTableLevelManifestSyncETags(String appName, DbHandle dbHandleName)
        throws ServicesAvailabilityException {
    try {
      dbInterface.deleteAppAndTableLevelManifestSyncETags(appName, dbHandleName);
    } catch ( Exception e ) {
      rethrowAlwaysAllowedRemoteException(e);
      throw new IllegalStateException("unreachable - keep IDE happy");
    }
  }

   /**
    * Forget the document ETag values for the given tableId on all servers.
    * Used when deleting a table. Exposed mainly for integration testing.
    *
    * @param appName
    * @param dbHandleName
    * @param tableId
    */
   public void deleteAllSyncETagsForTableId(String appName, DbHandle dbHandleName,
       String tableId) throws ServicesAvailabilityException {
     try {
       dbInterface.deleteAllSyncETagsForTableId(appName, dbHandleName, tableId);
     } catch ( Exception e ) {
       rethrowAlwaysAllowedRemoteException(e);
       throw new IllegalStateException("unreachable - keep IDE happy");
     }
   }

   /**
    * Forget the document ETag values for everything except the specified Uri.
    * Call this when the server URI we are syncing against has changed.
    *
    * @param appName
    * @param dbHandleName
    * @param verifiedUri  (e.g., https://opendatakit-tablesdemo.appspot.com)
    */
   public void deleteAllSyncETagsExceptForServer(String appName, DbHandle dbHandleName,
       String verifiedUri) throws ServicesAvailabilityException {
     try {
       dbInterface.deleteAllSyncETagsExceptForServer(appName, dbHandleName, verifiedUri);
     } catch ( Exception e ) {
       rethrowAlwaysAllowedRemoteException(e);
       throw new IllegalStateException("unreachable - keep IDE happy");
     }
   }

   /**
    * Forget the document ETag values for everything under the specified Uri.
    *
    * @param appName
    * @param dbHandleName
    * @param verifiedUri  (e.g., https://opendatakit-tablesdemo.appspot.com)
    */
   public void deleteAllSyncETagsUnderServer(String appName, DbHandle dbHandleName,
       String verifiedUri) throws ServicesAvailabilityException {
     try {
       dbInterface.deleteAllSyncETagsUnderServer(appName, dbHandleName, verifiedUri);
     } catch ( Exception e ) {
       rethrowAlwaysAllowedRemoteException(e);
       throw new IllegalStateException("unreachable - keep IDE happy");
     }
   }

   /**
    * Get the document ETag values for the given file under the specified Uri.
    * The assumption is that the file system will update the modification timestamp
    * if the file has changed. This eliminates the need for computing an md5
    * hash on files that haven't changed. We can just retrieve that from the database.
    *
    * @param appName
    * @param dbHandleName
    * @param verifiedUri           (e.g., https://opendatakit-tablesdemo.appspot.com)
    * @param tableId               (null if an application-level file)
    * @param modificationTimestamp timestamp of last file modification
    */
   public String getFileSyncETag(String appName, DbHandle dbHandleName, String verifiedUri,
       String tableId, long modificationTimestamp) throws ServicesAvailabilityException {
     try {
       return dbInterface
          .getFileSyncETag(appName, dbHandleName, verifiedUri, tableId, modificationTimestamp);
     } catch ( Exception e ) {
       rethrowAlwaysAllowedRemoteException(e);
       throw new IllegalStateException("unreachable - keep IDE happy");
     }
   }

   /**
    * Get the document ETag values for the given manifest under the specified Uri.
    *
    * @param appName
    * @param dbHandleName
    * @param verifiedUri  (e.g., https://opendatakit-tablesdemo.appspot.com)
    * @param tableId      (null if an application-level manifest)
    */
   public String getManifestSyncETag(String appName, DbHandle dbHandleName, String verifiedUri,
       String tableId) throws ServicesAvailabilityException {
     try {
       return dbInterface.getManifestSyncETag(appName, dbHandleName, verifiedUri, tableId);
     } catch ( Exception e ) {
       rethrowAlwaysAllowedRemoteException(e);
       throw new IllegalStateException("unreachable - keep IDE happy");
     }
   }

   /**
    * Update the document ETag values for the given file under the specified Uri.
    * The assumption is that the file system will update the modification timestamp
    * if the file has changed. This eliminates the need for computing an md5
    * hash on files that haven't changed. We can just retrieve that from the database.
    *
    * @param appName
    * @param dbHandleName
    * @param verifiedUri           (e.g., https://opendatakit-tablesdemo.appspot.com)
    * @param tableId               (null if an application-level file)
    * @param modificationTimestamp timestamp of last file modification
    * @param eTag
    */
   public void updateFileSyncETag(String appName, DbHandle dbHandleName, String verifiedUri,
       String tableId, long modificationTimestamp, String eTag) throws ServicesAvailabilityException {
     try {
       dbInterface
          .updateFileSyncETag(appName, dbHandleName, verifiedUri, tableId, modificationTimestamp,
              eTag);
     } catch ( Exception e ) {
       rethrowAlwaysAllowedRemoteException(e);
       throw new IllegalStateException("unreachable - keep IDE happy");
     }
   }

   /**
    * Update the document ETag values for the given manifest under the specified Uri.
    *
    * @param appName
    * @param dbHandleName
    * @param verifiedUri (e.g., https://opendatakit-tablesdemo.appspot.com)
    * @param tableId  (null if an application-level manifest)
    * @param eTag
    */
   public void updateManifestSyncETag(String appName, DbHandle dbHandleName,
       String verifiedUri, String tableId, String eTag) throws ServicesAvailabilityException {
     try {
       dbInterface.updateManifestSyncETag(appName, dbHandleName, verifiedUri, tableId, eTag);
     } catch ( Exception e ) {
       rethrowAlwaysAllowedRemoteException(e);
       throw new IllegalStateException("unreachable - keep IDE happy");
     }
   }

   /**
    * Retrieve all the pieces of the data across the wire and rebuild them into their original type
    *
    * @param firstChunk The first chunk, which contains a pointer to the next
    * @param creator The parcelable reconstructor
    * @param <T> The type to reconstruct into
    * @return The original object
    * @throws RemoteException
    */
   private <T> T fetchAndRebuildChunks(DbChunk firstChunk, Parcelable.Creator<T> creator)
       throws RemoteException {

      List<DbChunk> aggregatedChunks = retrieveChunks(firstChunk);

      return DbChunkUtil.rebuildFromChunks(aggregatedChunks, creator);
   }

   /**
    * Retrieve all the pieces of the data across the wire and rebuild them into their original type
    *
    * @param firstChunk The first chunk, which contains a pointer to the next
    * @param serializable
    * @param <T> The type to reconstruct into
    * @return  The original object
    * @throws RemoteException
    */
   private <T> T fetchAndRebuildChunks(DbChunk firstChunk, Class<T> serializable)
       throws RemoteException {

      List<DbChunk> aggregatedChunks = retrieveChunks(firstChunk);

      try {
         return DbChunkUtil.rebuildFromChunks(aggregatedChunks, serializable);
      } catch (Exception e) {
         Log.e(TAG, "Failed to rebuild serialized object from chunks");
         return null;
      }
   }

   /**
    * Iterate through the chunks like a linked list, retrieving them one by one from the service
    *
    * @param firstChunk
    * @return
    * @throws RemoteException
    */
   private List<DbChunk> retrieveChunks(DbChunk firstChunk) throws RemoteException {
      List<DbChunk> aggregatedChunks = new LinkedList<>();
      aggregatedChunks.add(firstChunk);

      DbChunk currChunk = firstChunk;
      while (currChunk.hasNextID()) {
         ParcelUuid parcelUuid = new ParcelUuid(currChunk.getNextID());
         currChunk = dbInterface.getChunk(parcelUuid);
         aggregatedChunks.add(currChunk);
      }

      return aggregatedChunks;
   }
}<|MERGE_RESOLUTION|>--- conflicted
+++ resolved
@@ -1774,42 +1774,13 @@
    * @return
    */
    public UserTable changeRowFilterWithId(String appName, DbHandle dbHandleName, String tableId,
-<<<<<<< HEAD
-       OrderedColumns orderedColumns, String filterType, String filterValue,
-       String groupType, String groupsList, String filterExt, String rowId) throws IllegalArgumentException,
-=======
        OrderedColumns orderedColumns, String defaultAccess, String owner,
        String groupReadOnly, String groupModify, String groupPrivileged, String rowId) throws IllegalArgumentException,
->>>>>>> 6d61ee8f
        ActionNotAuthorizedException, ServicesAvailabilityException {
 
       if ( defaultAccess == null ) {
          throw new IllegalArgumentException("defaultAccess is null");
       }
-<<<<<<< HEAD
-      // verify that filterType is a known type
-      RowFilterScope.Access.valueOf(filterType);
-
-      ContentValues cvValues = new ContentValues();
-      cvValues.put(DataTableColumns.DEFAULT_ACCESS, filterType);
-      if ( filterValue == null ) {
-         cvValues.putNull(DataTableColumns.OWNER);
-      } else {
-         cvValues.put(DataTableColumns.OWNER, filterValue);
-      }
-
-     cvValues.put(DataTableColumns.GROUP_READ_ONLY, groupType);
-     if (groupsList == null) {
-       cvValues.putNull(DataTableColumns.GROUP_MODIFY);
-     } else {
-       cvValues.put(DataTableColumns.GROUP_MODIFY, groupsList);
-     }
-
-     if (filterExt == null) {
-       cvValues.putNull(DataTableColumns.GROUP_PRIVILEGED);
-     } else {
-       cvValues.put(DataTableColumns.GROUP_PRIVILEGED, filterExt);
-=======
       // verify that defaultAccess is a known type
       RowFilterScope.Access.valueOf(defaultAccess);
 
@@ -1838,7 +1809,6 @@
        cvValues.putNull(DataTableColumns.GROUP_PRIVILEGED);
      } else {
        cvValues.put(DataTableColumns.GROUP_PRIVILEGED, groupPrivileged);
->>>>>>> 6d61ee8f
      }
 
      try {
