--- conflicted
+++ resolved
@@ -670,16 +670,7 @@
     * @return list of KeyValueStoreEntry values matching the filter criteria
     */
    @SuppressWarnings("unchecked")
-<<<<<<< HEAD
-   public List<KeyValueStoreEntry> getTableMetadata(String appName, DbHandle dbHandleName,
-       String tableId, String partition, String aspect, String key) throws ServicesAvailabilityException {
-     try {
-       Serializable result = fetchAndRebuildChunks(
-          dbInterface.getTableMetadata(appName, dbHandleName, tableId, partition, aspect, key),
-          Serializable.class);
-       return (List<KeyValueStoreEntry>) result;
-=======
-   public TableMetaDataEntries getDBTableMetadata(String appName, DbHandle dbHandleName,
+   public TableMetaDataEntries getTableMetadata(String appName, DbHandle dbHandleName,
        String tableId, String partition, String aspect, String key, String revId) throws
        ServicesAvailabilityException {
 
@@ -712,7 +703,6 @@
          entries = filterEntries(allEntries, partition, aspect, key);
        }
 
->>>>>>> c2c5a827
      } catch ( Exception e ) {
        rethrowAlwaysAllowedRemoteException(e);
        throw new IllegalStateException("unreachable - keep IDE happy");
