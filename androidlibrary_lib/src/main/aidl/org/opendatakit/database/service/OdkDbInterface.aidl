/*
 * Copyright (C) 2015 University of Washington
 *
 * Licensed under the Apache License, Version 2.0 (the "License"); you may not
 * use this file except in compliance with the License. You may obtain a copy of
 * the License at
 *
 * http://www.apache.org/licenses/LICENSE-2.0
 *
 * Unless required by applicable law or agreed to in writing, software
 * distributed under the License is distributed on an "AS IS" BASIS, WITHOUT
 * WARRANTIES OR CONDITIONS OF ANY KIND, either express or implied. See the
 * License for the specific language governing permissions and limitations under
 * the License.
 */
package org.opendatakit.database.service;

import java.util.List;

import android.os.ParcelUuid;

import org.opendatakit.common.android.data.OrderedColumns;
import org.opendatakit.common.android.data.ColumnList;
import org.opendatakit.common.android.data.TableDefinitionEntry;
import org.opendatakit.database.service.BindArgs;
import org.opendatakit.database.service.OdkDbHandle;
import org.opendatakit.database.service.OdkDbChunk;
import org.opendatakit.database.service.TableHealthInfo;
import org.opendatakit.database.service.KeyValueStoreEntry;

/**
* any interface that begins privileged.... will run with elevated privileges.
* I.e., it has no user-permissions restrictions imposed upon it. For the most
* part, these should be called only by:
* (1) SYNC
* (2) InitializationTask
* (3) CSV Import
*/
interface OdkDbInterface {

  /**
   * Return the roles of a verified username or google account.
   * If the username or google account have not been verified,
   * or if the server settings specify to use an anonymous user,
   * then return an empty string.
   *
   * @param appName
   *
   * @return empty string or JSON serialization of an array of ROLES. See RoleConsts for possible values.
   */
  String getRolesList(in String appName);

  /**
   * Return the users configured on the server if the current
   * user is verified to have Tables Super-user, Administer Tables or
   * Site Administrator roles. Otherwise, returns information about
   * the current user. If the user is syncing anonymously with the
   * server, this returns an empty string.
   *
   * @param appName
   *
   * @return empty string or JSON serialization of an array of objects
   * structured as { "user_id": "...", "full_name": "...", "roles": ["...",...] }
   */
  String getUsersList(in String appName);

  /**
   * Obtain a databaseHandleName
   *
   * @param appName
   *
   * @return dbHandleName
   */
  OdkDbHandle openDatabase(in String appName);

  /**
   * Release the databaseHandle. Will roll back any outstanding transactions
   * and release/close the database handle.
   *
   * @param appName
   * @param dbHandleName
   */
   void closeDatabase(in String appName, in OdkDbHandle dbHandleName); 

  /**
   * SYNC Only. ADMIN Privileges
   *
   * Call this when the schemaETag for the given tableId has changed on the server.
   *
   * This is a combination of:
   *
   * Clean up this table and set the dataETag to null.
   *
   * changeDataRowsToNewRowState(sc.getAppName(), db, tableId);
   *
   * we need to clear out the dataETag so
   * that we will pull all server changes and sync our properties.
   *
   * updateDBTableETags(sc.getAppName(), db, tableId, schemaETag, null);
   *
   * Although the server does not recognize this tableId, we can
   * keep our record of the ETags for the table-level files and
   * manifest. These may enable us to short-circuit the restoration
   * of the table-level files should another client be simultaneously
   * trying to restore those files to the server.
   *
   * However, we do need to delete all the instance-level files,
   * as these are tied to the schemaETag we hold, and that is now
   * invalid.
   *
   * if the local table ever had any server sync information for this
   * host then clear it. If the user changed the server URL, we have
   * already cleared this information.
   *
   * Clearing it here handles the case where an admin deleted the
   * table on the server and we are now re-pushing that table to
   * the server.
   *
   * We do not know whether the rows on the device match those on the server.
   * We will find out later, in the course of the sync.
   *
   * if (tableInstanceFilesUri != null) {
   *   deleteAllSyncETagsUnderServer(sc.getAppName(), db, tableInstanceFilesUri);
   * }
   */
  void privilegedServerTableSchemaETagChanged(in String appName, in OdkDbHandle dbHandleName,
    in String tableId, in String schemaETag, in String tableInstanceFilesUri);

  /**
   * Compute the app-global choiceListId for this choiceListJSON
   * and register the tuple of (choiceListId, choiceListJSON).
   * Return choiceListId.
   *
   * @param appName
   * @param dbHandleName
   * @param choiceListJSON -- the actual JSON choice list text.
   * @return choiceListId -- the unique code mapping to the choiceListJSON
   */
  String setChoiceList(in String appName, in OdkDbHandle dbHandleName,
   in String choiceListJSON );

  /**
   * Return the choice list JSON corresponding to the choiceListId
   *
   * @param appName
   * @param dbHandleName
   * @param choiceListId -- the md5 hash of the choiceListJSON
   * @return choiceListJSON -- the actual JSON choice list text.
   */
  String getChoiceList(in String appName, in OdkDbHandle dbHandleName, in String choiceListId );

  /**
   * If the tableId is not recorded in the TableDefinition metadata table, then
   * create the tableId with the indicated columns. This will synthesize
   * reasonable metadata KVS entries for table.
   * 
   * If the tableId is present, then this is a no-op.
   * 
   * @param appName
   * @param dbHandleName
   * @param tableId
   * @param columns simple transport wrapper for List<Columns>
   * @return the OrderedColumns of the user columns in the table.
   */
  OdkDbChunk createOrOpenDBTableWithColumns(in String appName, in OdkDbHandle dbHandleName,
      in String tableId, in ColumnList columns);

	/**
   * If the tableId is not recorded in the TableDefinition metadata table, then
   * create the tableId with the indicated columns. And apply the supplied KVS
   * settings. If some are missing, this will synthesize reasonable metadata KVS
   * entries for table.
   *
   * If the table is present, this will delete and replace the KVS with the given KVS
   * entries if the clear flag is true
	 *
   * @param appName
   * @param dbHandleName
   * @param tableId
   * @param columns simple transport wrapper for List<Columns>
   * @param metaData a List<KeyValueStoreEntry>
   * @param clear if true then delete the existing set of values for this
   *          tableId before inserting or replacing with the new ones.
   * @return the OrderedColumns of the user columns in the table.
	 */
  OdkDbChunk createOrOpenDBTableWithColumnsAndProperties(in String appName,
      in OdkDbHandle dbHandleName,
      in String tableId, in ColumnList columns,
      in List<KeyValueStoreEntry> metaData, in boolean clear);

  /**
   * Drop the given tableId and remove all the files (both configuration and
   * data attachments) associated with that table.
   * 
   * @param appName
   * @param dbHandleName
   * @param tableId
   */
  void deleteDBTableAndAllData(in String appName, in OdkDbHandle dbHandleName,
      in String tableId);
		
  /**
   * The deletion filter includes all non-null arguments. If all arguments
   * (except the db) are null, then all properties are removed.
   * 
   * @param appName
   * @param dbHandleName
   * @param tableId
   * @param partition
   * @param aspect
   * @param key
   */
  void deleteDBTableMetadata(in String appName, in OdkDbHandle dbHandleName,
      in String tableId, in String partition, in String aspect, in String key);

  /**
   * Return an array of the admin columns that must be present in
   * every database table.
   * 
   * @return
   */
  OdkDbChunk getAdminColumns();
		
  /**
   * Return all the columns in the given table, including any metadata columns.
   * This does a direct query against the database and is suitable for accessing
   * non-managed tables. It does not access any metadata and therefore will not
   * report non-unit-of-retention (grouping) columns.
   * 
   * @param appName
   * @param dbHandleName
   * @param tableId
   * @return
   */
  OdkDbChunk getAllColumnNames(in String appName, in OdkDbHandle dbHandleName,
      in String tableId);

  /**
   * Return all the tableIds in the database.
   * 
   * @param appName
   * @param dbHandleName
   * @return List<String> of tableIds
   */
  OdkDbChunk getAllTableIds(in String appName, in OdkDbHandle dbHandleName);
  
  /**
   * @param appName
   * @param dbHandleName
   * @param tableId
   * @param partition
   * @param aspect
   * @param key
   *
   * @return list of KeyValueStoreEntry values matching the filter criteria
   * @throws RemoteException
   */
  OdkDbChunk getDBTableMetadata(in String appName, in OdkDbHandle dbHandleName,
      in String tableId, in String partition, in String aspect, in String key);

  /**
   * Return an array of the admin columns that should be exported to
   * a CSV file. This list excludes the SYNC_STATE and CONFLICT_TYPE columns.
   * 
   * @return
   */
  OdkDbChunk getExportColumns();

  /**
   * Get the table definition entry for a tableId. This specifies the schema
   * ETag, the data-modification ETag, and the date-time of the last successful
   * sync of the table to the server.
   * 
   * @param appName
   * @param dbHandleName
   * @param tableId
   * @return
   */
  OdkDbChunk getTableDefinitionEntry(in String appName, in OdkDbHandle dbHandleName,
      in String tableId);

  /**
   * Return the list of all tables and their health status.
   *
   * @param appName
   * @param dbHandleName
   *
   * @return the first chunk of the list of TableHealthInfo records for this appName
   */ 
  OdkDbChunk getTableHealthStatuses(in String appName, in OdkDbHandle dbHandleName);
  
    /**
   * Retrieve the list of user-defined columns for a tableId using the metadata
   * for that table. Returns the unit-of-retention and non-unit-of-retention
   * (grouping) columns.
   * 
   * @param appName
   * @param dbHandleName
   * @param tableId
   * @return
   */
  OdkDbChunk getUserDefinedColumns(in String appName, in OdkDbHandle dbHandleName,
      in String tableId);
      
  /**
   * Verifies that the tableId exists in the database.
   *
   * @param appName
   * @param dbHandleName
   * @param tableId
   * @return true if table is listed in table definitions.
   */
  boolean hasTableId(in String appName, in OdkDbHandle dbHandleName, 
      in String tableId);

  /* rawQuery */

  /**
   * Get a {@link OdkDbTable} for the result set of an arbitrary sql query
   * and bind parameters.
   *
   * The sql query can be arbitrarily complex and can include joins, unions, etc.
   * The data are returned as string values.
   *
   * @param appName
   * @param dbHandleName
   * @param sqlCommand
   * @param sqlBindArgs
   * @return
   */
  OdkDbChunk rawSqlQuery(in String appName, in OdkDbHandle dbHandleName,
<<<<<<< HEAD
      in String sqlCommand, in BindArgs sqlBindArgs);

=======
      in String sqlCommand, in String[] sqlBindArgs, in int sqlLimit);
>>>>>>> 61a37b22
  /**
   * Insert or update a single table-level metadata KVS entry.
   * 
   * @param appName
   * @param dbHandleName
   * @param entry
   */
  void replaceDBTableMetadata(in String appName, in OdkDbHandle dbHandleName, 
      in KeyValueStoreEntry entry);

  /**
   * Insert or update a list of table-level metadata KVS entries. If clear is
   * true, then delete the existing set of values for this tableId before
   * inserting the new values.
   * 
   * @param appName
   * @param dbHandleName
   * @param tableId
   * @param metadata
   *          a List<KeyValueStoreEntry>
   * @param clear
   *          if true then delete the existing set of values for this tableId
   *          before inserting the new ones.
   */
  void replaceDBTableMetadataList(in String appName, in OdkDbHandle dbHandleName, 
      in String tableId,
      in List<KeyValueStoreEntry> metaData, in boolean clear);

  /**
   * Atomically delete all the fields under the given (tableId, partition, aspect)
   * and replace with the supplied values.
   *
   * @param appName
   * @param dbHandleName
   * @param tableId
   * @param partition
   * @param aspect
   * @param metadata
   *          a List<KeyValueStoreEntry>
   */
  void replaceDBTableMetadataSubList(in String appName, in OdkDbHandle dbHandleName,
      in String tableId, in String partition, in String aspect,
      in List<KeyValueStoreEntry> metaData);

  /**
   * SYNC Only. ADMIN Privileges
   *
   * Update the schema and data-modification ETags of a given tableId.
   *
   * @param appName
   * @param dbHandleName
   * @param tableId
   * @param schemaETag
   * @param lastDataETag
   */
  void privilegedUpdateDBTableETags(in String appName, in OdkDbHandle dbHandleName,
      in String tableId, in String schemaETag,
      in String lastDataETag);

  /**
   * SYNC Only. ADMIN Privileges
   *
   * Update the timestamp of the last entirely-successful synchronization
   * attempt of this table.
   *
   * @param appName
   * @param dbHandleName
   * @param tableId
   */
  void privilegedUpdateDBTableLastSyncTime(in String appName, in OdkDbHandle dbHandleName, in
  String tableId);

  /////////////////////////////////////////////////////////////////////////////////////
  // Row level changes
  /////////////////////////////////////////////////////////////////////////////////////

  /**
   *
   * @param appName
   * @param dbHandleName
   * @param tableId
   * @param rowId
   * @return the sync state of the row (use {@link SyncState.valueOf()} to reconstruct), or null if the
   *         row does not exist.
   */
  String getSyncState(in String appName, in OdkDbHandle dbHandleName,
      in String tableId, in String rowId);

  /**
   * SYNC Only. ADMIN Privileges
   *
   * Update the ETag and SyncState of a given rowId. There should be exactly one
   * record for this rowId in thed database (i.e., no conflicts or checkpoints).
   *
   * @param appName
   * @param dbHandleName
   * @param tableId
   * @param rowId
   * @param rowETag
   * @param syncState - the SyncState.name()
   */
  void privilegedUpdateRowETagAndSyncState(in String appName, in OdkDbHandle dbHandleName,
      in String tableId, in String rowId, in String rowETag, in String syncState);


  /**
   * Return the row(s) for the given tableId and rowId. If the row has
   * checkpoints or conflicts, the returned UserTable will have more than one
   * Row returned. Otherwise, it will contain a single row.
   *
   * @param appName
   * @param dbHandleName
   * @param tableId
   * @param rowId
   * @return one or more rows (depending upon sync conflict and edit checkpoint states)
   */
  OdkDbChunk getRowsWithId(in String appName, in OdkDbHandle dbHandleName,
      in String tableId, in String rowId);

  /**
   * Return the row with the most recent changes for the given tableId and rowId.
   * If the row has conflicts, it throws an exception. Otherwise, it returns the
   * most recent checkpoint or non-checkpoint value; it will contain a single row.
   *
   * @param appName
   * @param dbHandleName
   * @param tableId
   * @param rowId
   * @return
   */
  OdkDbChunk getMostRecentRowWithId(in String appName, in OdkDbHandle dbHandleName,
      in String tableId, in String rowId);

  /**
   * SYNC ONLY
   *
   * A combination of:
   *
   * deleteServerConflictRowWithId(appName, db, tableId, rowId)
   * placeRowIntoConflict(appName, db, tableId, rowId, localRowConflictType)
   * and, for the values which are the server row changes:
   * insertDataIntoExistingDBTableWithId( appName, db, tableId, orderedColumns, values, rowId)
   *
   * Change the conflictType for the given row from null (not in conflict) to
   * the specified one.
   *
   * @param appName
   * @param dbHandleName
   * @param tableId
   * @param orderedColumns
   * @param cvValues  server's field values for this row
   * @param rowId
   * @param localRowConflictType
   *          expected to be one of ConflictType.LOCAL_DELETED_OLD_VALUES (0) or
   *          ConflictType.LOCAL_UPDATED_UPDATED_VALUES (1)
   */
  OdkDbChunk privilegedPlaceRowIntoConflictWithId(in String appName, in OdkDbHandle dbHandleName,
      in String tableId, in OrderedColumns orderedColumns, in ContentValues cvValues,
      in String rowId, in int localRowConflictType);

  /**
   * SYNC, CSV Import ONLY
   *
   * Insert the given rowId with the values in the cvValues. This is data from
   * the server. All metadata values must be specified in the cvValues (even null values).
   *
   * If a row with this rowId is present, then an exception is thrown.
   *
   * @param appName
   * @param dbHandleName
   * @param tableId
   * @param orderedColumns
   * @param cvValues
   * @param rowId
   * @return single-row table with the content of the inserted row
   */
  OdkDbChunk privilegedInsertRowWithId(in String appName, in OdkDbHandle dbHandleName,
  	  in String tableId, in OrderedColumns orderedColumns, in ContentValues cvValues, in String rowId,
  	  boolean asCsvRequestedChange);


  /**
   * Inserts a checkpoint row for the given rowId in the tableId. Checkpoint
   * rows are created by ODK Survey to hold intermediate values during the
   * filling-in of the form. They act as restore points in the Survey, should
   * the application die.
   *
   * @param appName
   * @param dbHandleName
   * @param tableId
   * @param orderedColumns
   * @param cvValues
   * @param rowId
   * @return single-row table with the content of the inserted checkpoint
   */
  OdkDbChunk insertCheckpointRowWithId(in String appName, in OdkDbHandle dbHandleName,
      in String tableId, in OrderedColumns orderedColumns, in ContentValues cvValues, in String rowId);

  /**
   * Insert the given rowId with the values in the cvValues. If certain metadata
   * values are not specified in the cvValues, then suitable default values may
   * be supplied for them.
   *
   * If a row with this rowId and certain matching metadata fields is present,
   * then an exception is thrown.
   *
   * @param appName
   * @param dbHandleName
   * @param tableId
   * @param orderedColumns
   * @param cvValues
   * @param rowId
   * @return single-row table with the content of the inserted row
   */
  OdkDbChunk insertRowWithId(in String appName, in OdkDbHandle dbHandleName,
  	  in String tableId, in OrderedColumns orderedColumns, in ContentValues cvValues, in String rowId);


  /**
   * Delete any checkpoint rows for the given rowId in the tableId. Checkpoint
   * rows are created by ODK Survey to hold intermediate values during the
   * filling-in of the form. They act as restore points in the Survey, should
   * the application die.
   *
   * @param appName
   * @param dbHandleName
   * @param tableId
   * @param orderedColumns
   * @param rowId
   */
  OdkDbChunk deleteAllCheckpointRowsWithId(in String appName, in OdkDbHandle dbHandleName,
      in String tableId, in String rowId);

  /**
   * Delete any checkpoint rows for the given rowId in the tableId. Checkpoint
   * rows are created by ODK Survey to hold intermediate values during the
   * filling-in of the form. They act as restore points in the Survey, should
   * the application die.
   *
   * @param appName
   * @param dbHandleName
   * @param tableId
   * @param rowId
   */
  OdkDbChunk deleteLastCheckpointRowWithId(in String appName, in OdkDbHandle dbHandleName,
      in String tableId, in String rowId);

 /**
   * Delete the specified rowId in this tableId. Deletion respects sync
   * semantics. If the row is in the SyncState.new_row state, then the row and
   * its associated file attachments are immediately deleted. Otherwise, the row
   * is placed into the SyncState.deleted state and will be retained until the
   * device can delete the record on the server.
   * <p>
   * If you need to immediately delete a record that would otherwise sync to the
   * server, call updateRowETagAndSyncState(...) to set the row to
   * SyncState.new_row, and then call this method and it will be immediately
   * deleted (in this case, unless the record on the server was already deleted,
   * it will remain and not be deleted during any subsequent synchronizations).
   *
   * @param appName
   * @param dbHandleName
   * @param tableId
   * @param rowId
   */
  OdkDbChunk deleteRowWithId(in String appName, in OdkDbHandle dbHandleName,
      in String tableId, in String rowId);


  /**
   * SYNC, conflict resolution ONLY
   *
   * Delete the specified rowId in this tableId. This is enforcing the server
   * state on the device. I.e., the sync interaction instructed us to delete
   * this row.
   *
   * @param appName
   * @param dbHandleName
   * @param tableId
   * @param rowId
   */
  OdkDbChunk privilegedDeleteRowWithId(in String appName, in OdkDbHandle dbHandleName,
      in String tableId, in String rowId);


  /**
   * Update all rows for the given rowId to SavepointType 'INCOMPLETE' and
   * remove all but the most recent row. When used with a rowId that has
   * checkpoints, this updates to the most recent checkpoint and removes any
   * earlier checkpoints, incomplete or complete savepoints. Otherwise, it has
   * the general effect of resetting the rowId to an INCOMPLETE state.
   * 
   * @param appName
   * @param dbHandleName
   * @param tableId
   * @param rowId
   * @return single-row table with the content of the saved-as-incomplete row
   */
  OdkDbChunk saveAsIncompleteMostRecentCheckpointRowWithId(
  	  in String appName, in OdkDbHandle dbHandleName,
      in String tableId, in String rowId);

 /**
   * Update all rows for the given rowId to SavepointType 'INCOMPLETE' and
   * remove all but the most recent row. When used with a rowId that has
   * checkpoints, this updates to the most recent checkpoint and removes any
   * earlier checkpoints, incomplete or complete savepoints. Otherwise, it has
   * the general effect of resetting the rowId to an INCOMPLETE state.
   *
   * @param appName
   * @param dbHandleName
   * @param tableId
   * @param rowId
   * @return single-row table with the content of the saved-as-incomplete row
   */
  OdkDbChunk saveAsCompleteMostRecentCheckpointRowWithId(
  	  in String appName, in OdkDbHandle dbHandleName,
      in String tableId, in String rowId);

  /**
   * Update the given rowId with the values in the cvValues. If certain metadata
   * values are not specified in the cvValues, then suitable default values may
   * be supplied for them. Furthermore, if the cvValues do not specify certain
   * metadata fields, then an exception may be thrown if there are more than one
   * row matching this rowId.
   * 
   * @param appName
   * @param dbHandleName
   * @param tableId
   * @param orderedColumns
   * @param cvValues
   * @param rowId
   * @return single-row table with the content of the saved-as-incomplete row
   */
  OdkDbChunk updateRowWithId(in String appName, in OdkDbHandle dbHandleName,
      in String tableId,
      in OrderedColumns orderedColumns, in ContentValues cvValues, in String rowId);

  /**
   * SYNC, CSV Import ONLY
   *
   * Update the given rowId with the values in the cvValues. All field
   * values are specified in the cvValues. This is a server-induced update
   * of the row to match all fields from the server. An error is thrown if
   * there isn't a row matching this rowId or if there are checkpoint or
   * conflict entries for this rowId.
   *
   * @param appName
   * @param dbHandleName
   * @param tableId
   * @param orderedColumns
   * @param cvValues
   * @param rowId
   * @return single-row table with the content of the saved-as-incomplete row
   */
  OdkDbChunk privilegedUpdateRowWithId(in String appName, in OdkDbHandle dbHandleName,
      in String tableId,
      in OrderedColumns orderedColumns, in ContentValues cvValues, in String rowId,
      boolean asCsvRequestedChange);

  /**
   * Delete the local and server conflict records to resolve a server conflict
   *
   * A combination of primitive actions, all performed in one transaction:
   *
   * // delete the record of the server row
   * deleteServerConflictRowWithId(appName, dbHandleName, tableId, rowId);
   *
   * // move the local record into the 'new_row' sync state
   * // so it can be physically deleted.
   * updateRowETagAndSyncState(appName, dbHandleName, tableId, rowId, null,
   *                           SyncState.new_row.name());
   * // move the local conflict back into the normal (null) state
   * deleteRowWithId(appName, dbHandleName, tableId, rowId);
   *
   * @param appName
   * @param dbHandleName
   * @param tableId
   * @param rowId
   */
  void resolveServerConflictWithDeleteRowWithId(in String appName,
        in OdkDbHandle dbHandleName, in String tableId,
  	    in String rowId);

  /**
   * Resolve the server conflict by taking the local changes.
   * If the local changes are to delete this record, the record will be deleted
   * upon the next successful sync.
   *
   * @param appName
   * @param dbHandleName
   * @param tableId
   * @param rowId
   */
  void resolveServerConflictTakeLocalRowWithId(in String appName,
        in OdkDbHandle dbHandleName, in String tableId,
  	    in String rowId);

  /**
   * Resolve the server conflict by taking the local changes plus a value map
   * of select server field values.  This map should not update any metadata
   * fields -- it should just contain user data fields.
   *
   * It is an error to call this if the local change is to delete the row.
   *
   * @param appName
   * @param dbHandleName
   * @param tableId
   * @param cvValues
   * @param rowId
   */
  void resolveServerConflictTakeLocalRowPlusServerDeltasWithId(in String appName,
        in OdkDbHandle dbHandleName, in String tableId, in ContentValues cvValues,
  	    in String rowId);

  /**
   * Resolve the server conflict by taking the server changes.  This may delete the local row.
   *
   * @param appName
   * @param dbHandleName
   * @param tableId
   * @param rowId
   */
  void resolveServerConflictTakeServerRowWithId(in String appName,
        in OdkDbHandle dbHandleName, in String tableId,
  	    in String rowId);

  /************************************
   * Sync Communications Tracking Tables.
   *
   * These APIs manipulate the table holding 
   * the most current ETag for any documents
   * transmitted between the server and client.
   *
   * By supplying an If-Modified: ETAG
   * header, the server is able to avoid
   * sending the document to the client
   * and instead return a NOT_MODIFIED
   * response.
   ************************************/

  /**
   * Forget the document ETag values for the given tableId on all servers.
   * Used when deleting a table. Exposed mainly for integration testing.
   *
   * @param appName
   * @param dbHandleName
   * @param tableId
   */
  void deleteAllSyncETagsForTableId(in String appName, in OdkDbHandle dbHandleName, in String tableId);

  /**
   * Forget the document ETag values for everything except the specified Uri.
   * Call this when the server URI we are syncing against has changed.
   *
   * @param appName
   * @param dbHandleName
   * @param verifiedUri (e.g., https://opendatakit-tablesdemo.appspot.com)
   */
  void deleteAllSyncETagsExceptForServer(in String appName, in OdkDbHandle dbHandleName,
  	  in String verifiedUri);

  /**
   * Forget the document ETag values for everything under the specified Uri.
   *
   * @param appName
   * @param dbHandleName
   * @param verifiedUri (e.g., https://opendatakit-tablesdemo.appspot.com)
   */
  void deleteAllSyncETagsUnderServer(in String appName, in OdkDbHandle dbHandleName,
  	  in String verifiedUri);

  /**
   * Get the document ETag values for the given file under the specified Uri.
   * The assumption is that the file system will update the modification timestamp
   * if the file has changed. This eliminates the need for computing an md5
   * hash on files that haven't changed. We can just retrieve that from the database.
   *
   * @param appName
   * @param dbHandleName
   * @param verifiedUri (e.g., https://opendatakit-tablesdemo.appspot.com)
   * @param tableId  (null if an application-level file)
   * @param modificationTimestamp timestamp of last file modification
   */
  String getFileSyncETag(in String appName, in OdkDbHandle dbHandleName,
  	  in String verifiedUri, in String tableId, in long modificationTimestamp);

  /**
   * Get the document ETag values for the given manifest under the specified Uri.
   *
   * @param appName
   * @param dbHandleName
   * @param verifiedUri (e.g., https://opendatakit-tablesdemo.appspot.com)
   * @param tableId  (null if an application-level manifest)
   */
  String getManifestSyncETag(in String appName, in OdkDbHandle dbHandleName,
  	  in String verifiedUri, in String tableId);

  /**
   * Update the document ETag values for the given file under the specified Uri.
   * The assumption is that the file system will update the modification timestamp
   * if the file has changed. This eliminates the need for computing an md5
   * hash on files that haven't changed. We can just retrieve that from the database.
   *
   * @param appName
   * @param dbHandleName
   * @param verifiedUri (e.g., https://opendatakit-tablesdemo.appspot.com)
   * @param tableId  (null if an application-level file)
   * @param modificationTimestamp timestamp of last file modification
   * @param eTag
   */
  void updateFileSyncETag(in String appName, in OdkDbHandle dbHandleName,
  	  in String verifiedUri, in String tableId, in long modificationTimestamp,
  	  in String eTag);

  /**
   * Update the document ETag values for the given manifest under the specified Uri.
   *
   * @param appName
   * @param dbHandleName
   * @param verifiedUri (e.g., https://opendatakit-tablesdemo.appspot.com)
   * @param tableId  (null if an application-level manifest)
   * @param eTag
   */
  void updateManifestSyncETag(in String appName, in OdkDbHandle dbHandleName,
  	  in String verifiedUri, in String tableId, in String eTag);

  /**
   * Retrieve partitions of data from an earlier call.
   *
   * @param chunkID The unique id of the data parition
   * @return The data partition, which contains a pointer to the next partition if it exists.
   */
  OdkDbChunk getChunk(in ParcelUuid chunkID);
}
<|MERGE_RESOLUTION|>--- conflicted
+++ resolved
@@ -1,872 +1,867 @@
-/*
- * Copyright (C) 2015 University of Washington
- *
- * Licensed under the Apache License, Version 2.0 (the "License"); you may not
- * use this file except in compliance with the License. You may obtain a copy of
- * the License at
- *
- * http://www.apache.org/licenses/LICENSE-2.0
- *
- * Unless required by applicable law or agreed to in writing, software
- * distributed under the License is distributed on an "AS IS" BASIS, WITHOUT
- * WARRANTIES OR CONDITIONS OF ANY KIND, either express or implied. See the
- * License for the specific language governing permissions and limitations under
- * the License.
- */
-package org.opendatakit.database.service;
-
-import java.util.List;
-
-import android.os.ParcelUuid;
-
-import org.opendatakit.common.android.data.OrderedColumns;
-import org.opendatakit.common.android.data.ColumnList;
-import org.opendatakit.common.android.data.TableDefinitionEntry;
-import org.opendatakit.database.service.BindArgs;
-import org.opendatakit.database.service.OdkDbHandle;
-import org.opendatakit.database.service.OdkDbChunk;
-import org.opendatakit.database.service.TableHealthInfo;
-import org.opendatakit.database.service.KeyValueStoreEntry;
-
-/**
-* any interface that begins privileged.... will run with elevated privileges.
-* I.e., it has no user-permissions restrictions imposed upon it. For the most
-* part, these should be called only by:
-* (1) SYNC
-* (2) InitializationTask
-* (3) CSV Import
-*/
-interface OdkDbInterface {
-
-  /**
-   * Return the roles of a verified username or google account.
-   * If the username or google account have not been verified,
-   * or if the server settings specify to use an anonymous user,
-   * then return an empty string.
-   *
-   * @param appName
-   *
-   * @return empty string or JSON serialization of an array of ROLES. See RoleConsts for possible values.
-   */
-  String getRolesList(in String appName);
-
-  /**
-   * Return the users configured on the server if the current
-   * user is verified to have Tables Super-user, Administer Tables or
-   * Site Administrator roles. Otherwise, returns information about
-   * the current user. If the user is syncing anonymously with the
-   * server, this returns an empty string.
-   *
-   * @param appName
-   *
-   * @return empty string or JSON serialization of an array of objects
-   * structured as { "user_id": "...", "full_name": "...", "roles": ["...",...] }
-   */
-  String getUsersList(in String appName);
-
-  /**
-   * Obtain a databaseHandleName
-   *
-   * @param appName
-   *
-   * @return dbHandleName
-   */
-  OdkDbHandle openDatabase(in String appName);
-
-  /**
-   * Release the databaseHandle. Will roll back any outstanding transactions
-   * and release/close the database handle.
-   *
-   * @param appName
-   * @param dbHandleName
-   */
-   void closeDatabase(in String appName, in OdkDbHandle dbHandleName); 
-
-  /**
-   * SYNC Only. ADMIN Privileges
-   *
-   * Call this when the schemaETag for the given tableId has changed on the server.
-   *
-   * This is a combination of:
-   *
-   * Clean up this table and set the dataETag to null.
-   *
-   * changeDataRowsToNewRowState(sc.getAppName(), db, tableId);
-   *
-   * we need to clear out the dataETag so
-   * that we will pull all server changes and sync our properties.
-   *
-   * updateDBTableETags(sc.getAppName(), db, tableId, schemaETag, null);
-   *
-   * Although the server does not recognize this tableId, we can
-   * keep our record of the ETags for the table-level files and
-   * manifest. These may enable us to short-circuit the restoration
-   * of the table-level files should another client be simultaneously
-   * trying to restore those files to the server.
-   *
-   * However, we do need to delete all the instance-level files,
-   * as these are tied to the schemaETag we hold, and that is now
-   * invalid.
-   *
-   * if the local table ever had any server sync information for this
-   * host then clear it. If the user changed the server URL, we have
-   * already cleared this information.
-   *
-   * Clearing it here handles the case where an admin deleted the
-   * table on the server and we are now re-pushing that table to
-   * the server.
-   *
-   * We do not know whether the rows on the device match those on the server.
-   * We will find out later, in the course of the sync.
-   *
-   * if (tableInstanceFilesUri != null) {
-   *   deleteAllSyncETagsUnderServer(sc.getAppName(), db, tableInstanceFilesUri);
-   * }
-   */
-  void privilegedServerTableSchemaETagChanged(in String appName, in OdkDbHandle dbHandleName,
-    in String tableId, in String schemaETag, in String tableInstanceFilesUri);
-
-  /**
-   * Compute the app-global choiceListId for this choiceListJSON
-   * and register the tuple of (choiceListId, choiceListJSON).
-   * Return choiceListId.
-   *
-   * @param appName
-   * @param dbHandleName
-   * @param choiceListJSON -- the actual JSON choice list text.
-   * @return choiceListId -- the unique code mapping to the choiceListJSON
-   */
-  String setChoiceList(in String appName, in OdkDbHandle dbHandleName,
-   in String choiceListJSON );
-
-  /**
-   * Return the choice list JSON corresponding to the choiceListId
-   *
-   * @param appName
-   * @param dbHandleName
-   * @param choiceListId -- the md5 hash of the choiceListJSON
-   * @return choiceListJSON -- the actual JSON choice list text.
-   */
-  String getChoiceList(in String appName, in OdkDbHandle dbHandleName, in String choiceListId );
-
-  /**
-   * If the tableId is not recorded in the TableDefinition metadata table, then
-   * create the tableId with the indicated columns. This will synthesize
-   * reasonable metadata KVS entries for table.
-   * 
-   * If the tableId is present, then this is a no-op.
-   * 
-   * @param appName
-   * @param dbHandleName
-   * @param tableId
-   * @param columns simple transport wrapper for List<Columns>
-   * @return the OrderedColumns of the user columns in the table.
-   */
-  OdkDbChunk createOrOpenDBTableWithColumns(in String appName, in OdkDbHandle dbHandleName,
-      in String tableId, in ColumnList columns);
-
-	/**
-   * If the tableId is not recorded in the TableDefinition metadata table, then
-   * create the tableId with the indicated columns. And apply the supplied KVS
-   * settings. If some are missing, this will synthesize reasonable metadata KVS
-   * entries for table.
-   *
-   * If the table is present, this will delete and replace the KVS with the given KVS
-   * entries if the clear flag is true
-	 *
-   * @param appName
-   * @param dbHandleName
-   * @param tableId
-   * @param columns simple transport wrapper for List<Columns>
-   * @param metaData a List<KeyValueStoreEntry>
-   * @param clear if true then delete the existing set of values for this
-   *          tableId before inserting or replacing with the new ones.
-   * @return the OrderedColumns of the user columns in the table.
-	 */
-  OdkDbChunk createOrOpenDBTableWithColumnsAndProperties(in String appName,
-      in OdkDbHandle dbHandleName,
-      in String tableId, in ColumnList columns,
-      in List<KeyValueStoreEntry> metaData, in boolean clear);
-
-  /**
-   * Drop the given tableId and remove all the files (both configuration and
-   * data attachments) associated with that table.
-   * 
-   * @param appName
-   * @param dbHandleName
-   * @param tableId
-   */
-  void deleteDBTableAndAllData(in String appName, in OdkDbHandle dbHandleName,
-      in String tableId);
-		
-  /**
-   * The deletion filter includes all non-null arguments. If all arguments
-   * (except the db) are null, then all properties are removed.
-   * 
-   * @param appName
-   * @param dbHandleName
-   * @param tableId
-   * @param partition
-   * @param aspect
-   * @param key
-   */
-  void deleteDBTableMetadata(in String appName, in OdkDbHandle dbHandleName,
-      in String tableId, in String partition, in String aspect, in String key);
-
-  /**
-   * Return an array of the admin columns that must be present in
-   * every database table.
-   * 
-   * @return
-   */
-  OdkDbChunk getAdminColumns();
-		
-  /**
-   * Return all the columns in the given table, including any metadata columns.
-   * This does a direct query against the database and is suitable for accessing
-   * non-managed tables. It does not access any metadata and therefore will not
-   * report non-unit-of-retention (grouping) columns.
-   * 
-   * @param appName
-   * @param dbHandleName
-   * @param tableId
-   * @return
-   */
-  OdkDbChunk getAllColumnNames(in String appName, in OdkDbHandle dbHandleName,
-      in String tableId);
-
-  /**
-   * Return all the tableIds in the database.
-   * 
-   * @param appName
-   * @param dbHandleName
-   * @return List<String> of tableIds
-   */
-  OdkDbChunk getAllTableIds(in String appName, in OdkDbHandle dbHandleName);
-  
-  /**
-   * @param appName
-   * @param dbHandleName
-   * @param tableId
-   * @param partition
-   * @param aspect
-   * @param key
-   *
-   * @return list of KeyValueStoreEntry values matching the filter criteria
-   * @throws RemoteException
-   */
-  OdkDbChunk getDBTableMetadata(in String appName, in OdkDbHandle dbHandleName,
-      in String tableId, in String partition, in String aspect, in String key);
-
-  /**
-   * Return an array of the admin columns that should be exported to
-   * a CSV file. This list excludes the SYNC_STATE and CONFLICT_TYPE columns.
-   * 
-   * @return
-   */
-  OdkDbChunk getExportColumns();
-
-  /**
-   * Get the table definition entry for a tableId. This specifies the schema
-   * ETag, the data-modification ETag, and the date-time of the last successful
-   * sync of the table to the server.
-   * 
-   * @param appName
-   * @param dbHandleName
-   * @param tableId
-   * @return
-   */
-  OdkDbChunk getTableDefinitionEntry(in String appName, in OdkDbHandle dbHandleName,
-      in String tableId);
-
-  /**
-   * Return the list of all tables and their health status.
-   *
-   * @param appName
-   * @param dbHandleName
-   *
-   * @return the first chunk of the list of TableHealthInfo records for this appName
-   */ 
-  OdkDbChunk getTableHealthStatuses(in String appName, in OdkDbHandle dbHandleName);
-  
-    /**
-   * Retrieve the list of user-defined columns for a tableId using the metadata
-   * for that table. Returns the unit-of-retention and non-unit-of-retention
-   * (grouping) columns.
-   * 
-   * @param appName
-   * @param dbHandleName
-   * @param tableId
-   * @return
-   */
-  OdkDbChunk getUserDefinedColumns(in String appName, in OdkDbHandle dbHandleName,
-      in String tableId);
-      
-  /**
-   * Verifies that the tableId exists in the database.
-   *
-   * @param appName
-   * @param dbHandleName
-   * @param tableId
-   * @return true if table is listed in table definitions.
-   */
-  boolean hasTableId(in String appName, in OdkDbHandle dbHandleName, 
-      in String tableId);
-
-  /* rawQuery */
-
-  /**
-   * Get a {@link OdkDbTable} for the result set of an arbitrary sql query
-   * and bind parameters.
-   *
-   * The sql query can be arbitrarily complex and can include joins, unions, etc.
-   * The data are returned as string values.
-   *
-   * @param appName
-   * @param dbHandleName
-   * @param sqlCommand
-   * @param sqlBindArgs
-   * @return
-   */
-  OdkDbChunk rawSqlQuery(in String appName, in OdkDbHandle dbHandleName,
-<<<<<<< HEAD
-      in String sqlCommand, in BindArgs sqlBindArgs);
-
-=======
-      in String sqlCommand, in String[] sqlBindArgs, in int sqlLimit);
->>>>>>> 61a37b22
-  /**
-   * Insert or update a single table-level metadata KVS entry.
-   * 
-   * @param appName
-   * @param dbHandleName
-   * @param entry
-   */
-  void replaceDBTableMetadata(in String appName, in OdkDbHandle dbHandleName, 
-      in KeyValueStoreEntry entry);
-
-  /**
-   * Insert or update a list of table-level metadata KVS entries. If clear is
-   * true, then delete the existing set of values for this tableId before
-   * inserting the new values.
-   * 
-   * @param appName
-   * @param dbHandleName
-   * @param tableId
-   * @param metadata
-   *          a List<KeyValueStoreEntry>
-   * @param clear
-   *          if true then delete the existing set of values for this tableId
-   *          before inserting the new ones.
-   */
-  void replaceDBTableMetadataList(in String appName, in OdkDbHandle dbHandleName, 
-      in String tableId,
-      in List<KeyValueStoreEntry> metaData, in boolean clear);
-
-  /**
-   * Atomically delete all the fields under the given (tableId, partition, aspect)
-   * and replace with the supplied values.
-   *
-   * @param appName
-   * @param dbHandleName
-   * @param tableId
-   * @param partition
-   * @param aspect
-   * @param metadata
-   *          a List<KeyValueStoreEntry>
-   */
-  void replaceDBTableMetadataSubList(in String appName, in OdkDbHandle dbHandleName,
-      in String tableId, in String partition, in String aspect,
-      in List<KeyValueStoreEntry> metaData);
-
-  /**
-   * SYNC Only. ADMIN Privileges
-   *
-   * Update the schema and data-modification ETags of a given tableId.
-   *
-   * @param appName
-   * @param dbHandleName
-   * @param tableId
-   * @param schemaETag
-   * @param lastDataETag
-   */
-  void privilegedUpdateDBTableETags(in String appName, in OdkDbHandle dbHandleName,
-      in String tableId, in String schemaETag,
-      in String lastDataETag);
-
-  /**
-   * SYNC Only. ADMIN Privileges
-   *
-   * Update the timestamp of the last entirely-successful synchronization
-   * attempt of this table.
-   *
-   * @param appName
-   * @param dbHandleName
-   * @param tableId
-   */
-  void privilegedUpdateDBTableLastSyncTime(in String appName, in OdkDbHandle dbHandleName, in
-  String tableId);
-
-  /////////////////////////////////////////////////////////////////////////////////////
-  // Row level changes
-  /////////////////////////////////////////////////////////////////////////////////////
-
-  /**
-   *
-   * @param appName
-   * @param dbHandleName
-   * @param tableId
-   * @param rowId
-   * @return the sync state of the row (use {@link SyncState.valueOf()} to reconstruct), or null if the
-   *         row does not exist.
-   */
-  String getSyncState(in String appName, in OdkDbHandle dbHandleName,
-      in String tableId, in String rowId);
-
-  /**
-   * SYNC Only. ADMIN Privileges
-   *
-   * Update the ETag and SyncState of a given rowId. There should be exactly one
-   * record for this rowId in thed database (i.e., no conflicts or checkpoints).
-   *
-   * @param appName
-   * @param dbHandleName
-   * @param tableId
-   * @param rowId
-   * @param rowETag
-   * @param syncState - the SyncState.name()
-   */
-  void privilegedUpdateRowETagAndSyncState(in String appName, in OdkDbHandle dbHandleName,
-      in String tableId, in String rowId, in String rowETag, in String syncState);
-
-
-  /**
-   * Return the row(s) for the given tableId and rowId. If the row has
-   * checkpoints or conflicts, the returned UserTable will have more than one
-   * Row returned. Otherwise, it will contain a single row.
-   *
-   * @param appName
-   * @param dbHandleName
-   * @param tableId
-   * @param rowId
-   * @return one or more rows (depending upon sync conflict and edit checkpoint states)
-   */
-  OdkDbChunk getRowsWithId(in String appName, in OdkDbHandle dbHandleName,
-      in String tableId, in String rowId);
-
-  /**
-   * Return the row with the most recent changes for the given tableId and rowId.
-   * If the row has conflicts, it throws an exception. Otherwise, it returns the
-   * most recent checkpoint or non-checkpoint value; it will contain a single row.
-   *
-   * @param appName
-   * @param dbHandleName
-   * @param tableId
-   * @param rowId
-   * @return
-   */
-  OdkDbChunk getMostRecentRowWithId(in String appName, in OdkDbHandle dbHandleName,
-      in String tableId, in String rowId);
-
-  /**
-   * SYNC ONLY
-   *
-   * A combination of:
-   *
-   * deleteServerConflictRowWithId(appName, db, tableId, rowId)
-   * placeRowIntoConflict(appName, db, tableId, rowId, localRowConflictType)
-   * and, for the values which are the server row changes:
-   * insertDataIntoExistingDBTableWithId( appName, db, tableId, orderedColumns, values, rowId)
-   *
-   * Change the conflictType for the given row from null (not in conflict) to
-   * the specified one.
-   *
-   * @param appName
-   * @param dbHandleName
-   * @param tableId
-   * @param orderedColumns
-   * @param cvValues  server's field values for this row
-   * @param rowId
-   * @param localRowConflictType
-   *          expected to be one of ConflictType.LOCAL_DELETED_OLD_VALUES (0) or
-   *          ConflictType.LOCAL_UPDATED_UPDATED_VALUES (1)
-   */
-  OdkDbChunk privilegedPlaceRowIntoConflictWithId(in String appName, in OdkDbHandle dbHandleName,
-      in String tableId, in OrderedColumns orderedColumns, in ContentValues cvValues,
-      in String rowId, in int localRowConflictType);
-
-  /**
-   * SYNC, CSV Import ONLY
-   *
-   * Insert the given rowId with the values in the cvValues. This is data from
-   * the server. All metadata values must be specified in the cvValues (even null values).
-   *
-   * If a row with this rowId is present, then an exception is thrown.
-   *
-   * @param appName
-   * @param dbHandleName
-   * @param tableId
-   * @param orderedColumns
-   * @param cvValues
-   * @param rowId
-   * @return single-row table with the content of the inserted row
-   */
-  OdkDbChunk privilegedInsertRowWithId(in String appName, in OdkDbHandle dbHandleName,
-  	  in String tableId, in OrderedColumns orderedColumns, in ContentValues cvValues, in String rowId,
-  	  boolean asCsvRequestedChange);
-
-
-  /**
-   * Inserts a checkpoint row for the given rowId in the tableId. Checkpoint
-   * rows are created by ODK Survey to hold intermediate values during the
-   * filling-in of the form. They act as restore points in the Survey, should
-   * the application die.
-   *
-   * @param appName
-   * @param dbHandleName
-   * @param tableId
-   * @param orderedColumns
-   * @param cvValues
-   * @param rowId
-   * @return single-row table with the content of the inserted checkpoint
-   */
-  OdkDbChunk insertCheckpointRowWithId(in String appName, in OdkDbHandle dbHandleName,
-      in String tableId, in OrderedColumns orderedColumns, in ContentValues cvValues, in String rowId);
-
-  /**
-   * Insert the given rowId with the values in the cvValues. If certain metadata
-   * values are not specified in the cvValues, then suitable default values may
-   * be supplied for them.
-   *
-   * If a row with this rowId and certain matching metadata fields is present,
-   * then an exception is thrown.
-   *
-   * @param appName
-   * @param dbHandleName
-   * @param tableId
-   * @param orderedColumns
-   * @param cvValues
-   * @param rowId
-   * @return single-row table with the content of the inserted row
-   */
-  OdkDbChunk insertRowWithId(in String appName, in OdkDbHandle dbHandleName,
-  	  in String tableId, in OrderedColumns orderedColumns, in ContentValues cvValues, in String rowId);
-
-
-  /**
-   * Delete any checkpoint rows for the given rowId in the tableId. Checkpoint
-   * rows are created by ODK Survey to hold intermediate values during the
-   * filling-in of the form. They act as restore points in the Survey, should
-   * the application die.
-   *
-   * @param appName
-   * @param dbHandleName
-   * @param tableId
-   * @param orderedColumns
-   * @param rowId
-   */
-  OdkDbChunk deleteAllCheckpointRowsWithId(in String appName, in OdkDbHandle dbHandleName,
-      in String tableId, in String rowId);
-
-  /**
-   * Delete any checkpoint rows for the given rowId in the tableId. Checkpoint
-   * rows are created by ODK Survey to hold intermediate values during the
-   * filling-in of the form. They act as restore points in the Survey, should
-   * the application die.
-   *
-   * @param appName
-   * @param dbHandleName
-   * @param tableId
-   * @param rowId
-   */
-  OdkDbChunk deleteLastCheckpointRowWithId(in String appName, in OdkDbHandle dbHandleName,
-      in String tableId, in String rowId);
-
- /**
-   * Delete the specified rowId in this tableId. Deletion respects sync
-   * semantics. If the row is in the SyncState.new_row state, then the row and
-   * its associated file attachments are immediately deleted. Otherwise, the row
-   * is placed into the SyncState.deleted state and will be retained until the
-   * device can delete the record on the server.
-   * <p>
-   * If you need to immediately delete a record that would otherwise sync to the
-   * server, call updateRowETagAndSyncState(...) to set the row to
-   * SyncState.new_row, and then call this method and it will be immediately
-   * deleted (in this case, unless the record on the server was already deleted,
-   * it will remain and not be deleted during any subsequent synchronizations).
-   *
-   * @param appName
-   * @param dbHandleName
-   * @param tableId
-   * @param rowId
-   */
-  OdkDbChunk deleteRowWithId(in String appName, in OdkDbHandle dbHandleName,
-      in String tableId, in String rowId);
-
-
-  /**
-   * SYNC, conflict resolution ONLY
-   *
-   * Delete the specified rowId in this tableId. This is enforcing the server
-   * state on the device. I.e., the sync interaction instructed us to delete
-   * this row.
-   *
-   * @param appName
-   * @param dbHandleName
-   * @param tableId
-   * @param rowId
-   */
-  OdkDbChunk privilegedDeleteRowWithId(in String appName, in OdkDbHandle dbHandleName,
-      in String tableId, in String rowId);
-
-
-  /**
-   * Update all rows for the given rowId to SavepointType 'INCOMPLETE' and
-   * remove all but the most recent row. When used with a rowId that has
-   * checkpoints, this updates to the most recent checkpoint and removes any
-   * earlier checkpoints, incomplete or complete savepoints. Otherwise, it has
-   * the general effect of resetting the rowId to an INCOMPLETE state.
-   * 
-   * @param appName
-   * @param dbHandleName
-   * @param tableId
-   * @param rowId
-   * @return single-row table with the content of the saved-as-incomplete row
-   */
-  OdkDbChunk saveAsIncompleteMostRecentCheckpointRowWithId(
-  	  in String appName, in OdkDbHandle dbHandleName,
-      in String tableId, in String rowId);
-
- /**
-   * Update all rows for the given rowId to SavepointType 'INCOMPLETE' and
-   * remove all but the most recent row. When used with a rowId that has
-   * checkpoints, this updates to the most recent checkpoint and removes any
-   * earlier checkpoints, incomplete or complete savepoints. Otherwise, it has
-   * the general effect of resetting the rowId to an INCOMPLETE state.
-   *
-   * @param appName
-   * @param dbHandleName
-   * @param tableId
-   * @param rowId
-   * @return single-row table with the content of the saved-as-incomplete row
-   */
-  OdkDbChunk saveAsCompleteMostRecentCheckpointRowWithId(
-  	  in String appName, in OdkDbHandle dbHandleName,
-      in String tableId, in String rowId);
-
-  /**
-   * Update the given rowId with the values in the cvValues. If certain metadata
-   * values are not specified in the cvValues, then suitable default values may
-   * be supplied for them. Furthermore, if the cvValues do not specify certain
-   * metadata fields, then an exception may be thrown if there are more than one
-   * row matching this rowId.
-   * 
-   * @param appName
-   * @param dbHandleName
-   * @param tableId
-   * @param orderedColumns
-   * @param cvValues
-   * @param rowId
-   * @return single-row table with the content of the saved-as-incomplete row
-   */
-  OdkDbChunk updateRowWithId(in String appName, in OdkDbHandle dbHandleName,
-      in String tableId,
-      in OrderedColumns orderedColumns, in ContentValues cvValues, in String rowId);
-
-  /**
-   * SYNC, CSV Import ONLY
-   *
-   * Update the given rowId with the values in the cvValues. All field
-   * values are specified in the cvValues. This is a server-induced update
-   * of the row to match all fields from the server. An error is thrown if
-   * there isn't a row matching this rowId or if there are checkpoint or
-   * conflict entries for this rowId.
-   *
-   * @param appName
-   * @param dbHandleName
-   * @param tableId
-   * @param orderedColumns
-   * @param cvValues
-   * @param rowId
-   * @return single-row table with the content of the saved-as-incomplete row
-   */
-  OdkDbChunk privilegedUpdateRowWithId(in String appName, in OdkDbHandle dbHandleName,
-      in String tableId,
-      in OrderedColumns orderedColumns, in ContentValues cvValues, in String rowId,
-      boolean asCsvRequestedChange);
-
-  /**
-   * Delete the local and server conflict records to resolve a server conflict
-   *
-   * A combination of primitive actions, all performed in one transaction:
-   *
-   * // delete the record of the server row
-   * deleteServerConflictRowWithId(appName, dbHandleName, tableId, rowId);
-   *
-   * // move the local record into the 'new_row' sync state
-   * // so it can be physically deleted.
-   * updateRowETagAndSyncState(appName, dbHandleName, tableId, rowId, null,
-   *                           SyncState.new_row.name());
-   * // move the local conflict back into the normal (null) state
-   * deleteRowWithId(appName, dbHandleName, tableId, rowId);
-   *
-   * @param appName
-   * @param dbHandleName
-   * @param tableId
-   * @param rowId
-   */
-  void resolveServerConflictWithDeleteRowWithId(in String appName,
-        in OdkDbHandle dbHandleName, in String tableId,
-  	    in String rowId);
-
-  /**
-   * Resolve the server conflict by taking the local changes.
-   * If the local changes are to delete this record, the record will be deleted
-   * upon the next successful sync.
-   *
-   * @param appName
-   * @param dbHandleName
-   * @param tableId
-   * @param rowId
-   */
-  void resolveServerConflictTakeLocalRowWithId(in String appName,
-        in OdkDbHandle dbHandleName, in String tableId,
-  	    in String rowId);
-
-  /**
-   * Resolve the server conflict by taking the local changes plus a value map
-   * of select server field values.  This map should not update any metadata
-   * fields -- it should just contain user data fields.
-   *
-   * It is an error to call this if the local change is to delete the row.
-   *
-   * @param appName
-   * @param dbHandleName
-   * @param tableId
-   * @param cvValues
-   * @param rowId
-   */
-  void resolveServerConflictTakeLocalRowPlusServerDeltasWithId(in String appName,
-        in OdkDbHandle dbHandleName, in String tableId, in ContentValues cvValues,
-  	    in String rowId);
-
-  /**
-   * Resolve the server conflict by taking the server changes.  This may delete the local row.
-   *
-   * @param appName
-   * @param dbHandleName
-   * @param tableId
-   * @param rowId
-   */
-  void resolveServerConflictTakeServerRowWithId(in String appName,
-        in OdkDbHandle dbHandleName, in String tableId,
-  	    in String rowId);
-
-  /************************************
-   * Sync Communications Tracking Tables.
-   *
-   * These APIs manipulate the table holding 
-   * the most current ETag for any documents
-   * transmitted between the server and client.
-   *
-   * By supplying an If-Modified: ETAG
-   * header, the server is able to avoid
-   * sending the document to the client
-   * and instead return a NOT_MODIFIED
-   * response.
-   ************************************/
-
-  /**
-   * Forget the document ETag values for the given tableId on all servers.
-   * Used when deleting a table. Exposed mainly for integration testing.
-   *
-   * @param appName
-   * @param dbHandleName
-   * @param tableId
-   */
-  void deleteAllSyncETagsForTableId(in String appName, in OdkDbHandle dbHandleName, in String tableId);
-
-  /**
-   * Forget the document ETag values for everything except the specified Uri.
-   * Call this when the server URI we are syncing against has changed.
-   *
-   * @param appName
-   * @param dbHandleName
-   * @param verifiedUri (e.g., https://opendatakit-tablesdemo.appspot.com)
-   */
-  void deleteAllSyncETagsExceptForServer(in String appName, in OdkDbHandle dbHandleName,
-  	  in String verifiedUri);
-
-  /**
-   * Forget the document ETag values for everything under the specified Uri.
-   *
-   * @param appName
-   * @param dbHandleName
-   * @param verifiedUri (e.g., https://opendatakit-tablesdemo.appspot.com)
-   */
-  void deleteAllSyncETagsUnderServer(in String appName, in OdkDbHandle dbHandleName,
-  	  in String verifiedUri);
-
-  /**
-   * Get the document ETag values for the given file under the specified Uri.
-   * The assumption is that the file system will update the modification timestamp
-   * if the file has changed. This eliminates the need for computing an md5
-   * hash on files that haven't changed. We can just retrieve that from the database.
-   *
-   * @param appName
-   * @param dbHandleName
-   * @param verifiedUri (e.g., https://opendatakit-tablesdemo.appspot.com)
-   * @param tableId  (null if an application-level file)
-   * @param modificationTimestamp timestamp of last file modification
-   */
-  String getFileSyncETag(in String appName, in OdkDbHandle dbHandleName,
-  	  in String verifiedUri, in String tableId, in long modificationTimestamp);
-
-  /**
-   * Get the document ETag values for the given manifest under the specified Uri.
-   *
-   * @param appName
-   * @param dbHandleName
-   * @param verifiedUri (e.g., https://opendatakit-tablesdemo.appspot.com)
-   * @param tableId  (null if an application-level manifest)
-   */
-  String getManifestSyncETag(in String appName, in OdkDbHandle dbHandleName,
-  	  in String verifiedUri, in String tableId);
-
-  /**
-   * Update the document ETag values for the given file under the specified Uri.
-   * The assumption is that the file system will update the modification timestamp
-   * if the file has changed. This eliminates the need for computing an md5
-   * hash on files that haven't changed. We can just retrieve that from the database.
-   *
-   * @param appName
-   * @param dbHandleName
-   * @param verifiedUri (e.g., https://opendatakit-tablesdemo.appspot.com)
-   * @param tableId  (null if an application-level file)
-   * @param modificationTimestamp timestamp of last file modification
-   * @param eTag
-   */
-  void updateFileSyncETag(in String appName, in OdkDbHandle dbHandleName,
-  	  in String verifiedUri, in String tableId, in long modificationTimestamp,
-  	  in String eTag);
-
-  /**
-   * Update the document ETag values for the given manifest under the specified Uri.
-   *
-   * @param appName
-   * @param dbHandleName
-   * @param verifiedUri (e.g., https://opendatakit-tablesdemo.appspot.com)
-   * @param tableId  (null if an application-level manifest)
-   * @param eTag
-   */
-  void updateManifestSyncETag(in String appName, in OdkDbHandle dbHandleName,
-  	  in String verifiedUri, in String tableId, in String eTag);
-
-  /**
-   * Retrieve partitions of data from an earlier call.
-   *
-   * @param chunkID The unique id of the data parition
-   * @return The data partition, which contains a pointer to the next partition if it exists.
-   */
-  OdkDbChunk getChunk(in ParcelUuid chunkID);
-}
+/*
+ * Copyright (C) 2015 University of Washington
+ *
+ * Licensed under the Apache License, Version 2.0 (the "License"); you may not
+ * use this file except in compliance with the License. You may obtain a copy of
+ * the License at
+ *
+ * http://www.apache.org/licenses/LICENSE-2.0
+ *
+ * Unless required by applicable law or agreed to in writing, software
+ * distributed under the License is distributed on an "AS IS" BASIS, WITHOUT
+ * WARRANTIES OR CONDITIONS OF ANY KIND, either express or implied. See the
+ * License for the specific language governing permissions and limitations under
+ * the License.
+ */
+package org.opendatakit.database.service;
+
+import java.util.List;
+
+import android.os.ParcelUuid;
+
+import org.opendatakit.common.android.data.OrderedColumns;
+import org.opendatakit.common.android.data.ColumnList;
+import org.opendatakit.common.android.data.TableDefinitionEntry;
+import org.opendatakit.database.service.BindArgs;
+import org.opendatakit.database.service.OdkDbHandle;
+import org.opendatakit.database.service.OdkDbChunk;
+import org.opendatakit.database.service.TableHealthInfo;
+import org.opendatakit.database.service.KeyValueStoreEntry;
+
+/**
+* any interface that begins privileged.... will run with elevated privileges.
+* I.e., it has no user-permissions restrictions imposed upon it. For the most
+* part, these should be called only by:
+* (1) SYNC
+* (2) InitializationTask
+* (3) CSV Import
+*/
+interface OdkDbInterface {
+
+  /**
+   * Return the roles of a verified username or google account.
+   * If the username or google account have not been verified,
+   * or if the server settings specify to use an anonymous user,
+   * then return an empty string.
+   *
+   * @param appName
+   *
+   * @return empty string or JSON serialization of an array of ROLES. See RoleConsts for possible values.
+   */
+  String getRolesList(in String appName);
+
+  /**
+   * Return the users configured on the server if the current
+   * user is verified to have Tables Super-user, Administer Tables or
+   * Site Administrator roles. Otherwise, returns information about
+   * the current user. If the user is syncing anonymously with the
+   * server, this returns an empty string.
+   *
+   * @param appName
+   *
+   * @return empty string or JSON serialization of an array of objects
+   * structured as { "user_id": "...", "full_name": "...", "roles": ["...",...] }
+   */
+  String getUsersList(in String appName);
+
+  /**
+   * Obtain a databaseHandleName
+   *
+   * @param appName
+   *
+   * @return dbHandleName
+   */
+  OdkDbHandle openDatabase(in String appName);
+
+  /**
+   * Release the databaseHandle. Will roll back any outstanding transactions
+   * and release/close the database handle.
+   *
+   * @param appName
+   * @param dbHandleName
+   */
+   void closeDatabase(in String appName, in OdkDbHandle dbHandleName); 
+
+  /**
+   * SYNC Only. ADMIN Privileges
+   *
+   * Call this when the schemaETag for the given tableId has changed on the server.
+   *
+   * This is a combination of:
+   *
+   * Clean up this table and set the dataETag to null.
+   *
+   * changeDataRowsToNewRowState(sc.getAppName(), db, tableId);
+   *
+   * we need to clear out the dataETag so
+   * that we will pull all server changes and sync our properties.
+   *
+   * updateDBTableETags(sc.getAppName(), db, tableId, schemaETag, null);
+   *
+   * Although the server does not recognize this tableId, we can
+   * keep our record of the ETags for the table-level files and
+   * manifest. These may enable us to short-circuit the restoration
+   * of the table-level files should another client be simultaneously
+   * trying to restore those files to the server.
+   *
+   * However, we do need to delete all the instance-level files,
+   * as these are tied to the schemaETag we hold, and that is now
+   * invalid.
+   *
+   * if the local table ever had any server sync information for this
+   * host then clear it. If the user changed the server URL, we have
+   * already cleared this information.
+   *
+   * Clearing it here handles the case where an admin deleted the
+   * table on the server and we are now re-pushing that table to
+   * the server.
+   *
+   * We do not know whether the rows on the device match those on the server.
+   * We will find out later, in the course of the sync.
+   *
+   * if (tableInstanceFilesUri != null) {
+   *   deleteAllSyncETagsUnderServer(sc.getAppName(), db, tableInstanceFilesUri);
+   * }
+   */
+  void privilegedServerTableSchemaETagChanged(in String appName, in OdkDbHandle dbHandleName,
+    in String tableId, in String schemaETag, in String tableInstanceFilesUri);
+
+  /**
+   * Compute the app-global choiceListId for this choiceListJSON
+   * and register the tuple of (choiceListId, choiceListJSON).
+   * Return choiceListId.
+   *
+   * @param appName
+   * @param dbHandleName
+   * @param choiceListJSON -- the actual JSON choice list text.
+   * @return choiceListId -- the unique code mapping to the choiceListJSON
+   */
+  String setChoiceList(in String appName, in OdkDbHandle dbHandleName,
+   in String choiceListJSON );
+
+  /**
+   * Return the choice list JSON corresponding to the choiceListId
+   *
+   * @param appName
+   * @param dbHandleName
+   * @param choiceListId -- the md5 hash of the choiceListJSON
+   * @return choiceListJSON -- the actual JSON choice list text.
+   */
+  String getChoiceList(in String appName, in OdkDbHandle dbHandleName, in String choiceListId );
+
+  /**
+   * If the tableId is not recorded in the TableDefinition metadata table, then
+   * create the tableId with the indicated columns. This will synthesize
+   * reasonable metadata KVS entries for table.
+   * 
+   * If the tableId is present, then this is a no-op.
+   * 
+   * @param appName
+   * @param dbHandleName
+   * @param tableId
+   * @param columns simple transport wrapper for List<Columns>
+   * @return the OrderedColumns of the user columns in the table.
+   */
+  OdkDbChunk createOrOpenDBTableWithColumns(in String appName, in OdkDbHandle dbHandleName,
+      in String tableId, in ColumnList columns);
+
+	/**
+   * If the tableId is not recorded in the TableDefinition metadata table, then
+   * create the tableId with the indicated columns. And apply the supplied KVS
+   * settings. If some are missing, this will synthesize reasonable metadata KVS
+   * entries for table.
+   *
+   * If the table is present, this will delete and replace the KVS with the given KVS
+   * entries if the clear flag is true
+	 *
+   * @param appName
+   * @param dbHandleName
+   * @param tableId
+   * @param columns simple transport wrapper for List<Columns>
+   * @param metaData a List<KeyValueStoreEntry>
+   * @param clear if true then delete the existing set of values for this
+   *          tableId before inserting or replacing with the new ones.
+   * @return the OrderedColumns of the user columns in the table.
+	 */
+  OdkDbChunk createOrOpenDBTableWithColumnsAndProperties(in String appName,
+      in OdkDbHandle dbHandleName,
+      in String tableId, in ColumnList columns,
+      in List<KeyValueStoreEntry> metaData, in boolean clear);
+
+  /**
+   * Drop the given tableId and remove all the files (both configuration and
+   * data attachments) associated with that table.
+   * 
+   * @param appName
+   * @param dbHandleName
+   * @param tableId
+   */
+  void deleteDBTableAndAllData(in String appName, in OdkDbHandle dbHandleName,
+      in String tableId);
+		
+  /**
+   * The deletion filter includes all non-null arguments. If all arguments
+   * (except the db) are null, then all properties are removed.
+   * 
+   * @param appName
+   * @param dbHandleName
+   * @param tableId
+   * @param partition
+   * @param aspect
+   * @param key
+   */
+  void deleteDBTableMetadata(in String appName, in OdkDbHandle dbHandleName,
+      in String tableId, in String partition, in String aspect, in String key);
+
+  /**
+   * Return an array of the admin columns that must be present in
+   * every database table.
+   * 
+   * @return
+   */
+  OdkDbChunk getAdminColumns();
+		
+  /**
+   * Return all the columns in the given table, including any metadata columns.
+   * This does a direct query against the database and is suitable for accessing
+   * non-managed tables. It does not access any metadata and therefore will not
+   * report non-unit-of-retention (grouping) columns.
+   * 
+   * @param appName
+   * @param dbHandleName
+   * @param tableId
+   * @return
+   */
+  OdkDbChunk getAllColumnNames(in String appName, in OdkDbHandle dbHandleName,
+      in String tableId);
+
+  /**
+   * Return all the tableIds in the database.
+   * 
+   * @param appName
+   * @param dbHandleName
+   * @return List<String> of tableIds
+   */
+  OdkDbChunk getAllTableIds(in String appName, in OdkDbHandle dbHandleName);
+  
+  /**
+   * @param appName
+   * @param dbHandleName
+   * @param tableId
+   * @param partition
+   * @param aspect
+   * @param key
+   *
+   * @return list of KeyValueStoreEntry values matching the filter criteria
+   * @throws RemoteException
+   */
+  OdkDbChunk getDBTableMetadata(in String appName, in OdkDbHandle dbHandleName,
+      in String tableId, in String partition, in String aspect, in String key);
+
+  /**
+   * Return an array of the admin columns that should be exported to
+   * a CSV file. This list excludes the SYNC_STATE and CONFLICT_TYPE columns.
+   * 
+   * @return
+   */
+  OdkDbChunk getExportColumns();
+
+  /**
+   * Get the table definition entry for a tableId. This specifies the schema
+   * ETag, the data-modification ETag, and the date-time of the last successful
+   * sync of the table to the server.
+   * 
+   * @param appName
+   * @param dbHandleName
+   * @param tableId
+   * @return
+   */
+  OdkDbChunk getTableDefinitionEntry(in String appName, in OdkDbHandle dbHandleName,
+      in String tableId);
+
+  /**
+   * Return the list of all tables and their health status.
+   *
+   * @param appName
+   * @param dbHandleName
+   *
+   * @return the first chunk of the list of TableHealthInfo records for this appName
+   */ 
+  OdkDbChunk getTableHealthStatuses(in String appName, in OdkDbHandle dbHandleName);
+  
+    /**
+   * Retrieve the list of user-defined columns for a tableId using the metadata
+   * for that table. Returns the unit-of-retention and non-unit-of-retention
+   * (grouping) columns.
+   * 
+   * @param appName
+   * @param dbHandleName
+   * @param tableId
+   * @return
+   */
+  OdkDbChunk getUserDefinedColumns(in String appName, in OdkDbHandle dbHandleName,
+      in String tableId);
+      
+  /**
+   * Verifies that the tableId exists in the database.
+   *
+   * @param appName
+   * @param dbHandleName
+   * @param tableId
+   * @return true if table is listed in table definitions.
+   */
+  boolean hasTableId(in String appName, in OdkDbHandle dbHandleName, 
+      in String tableId);
+
+  /* rawQuery */
+
+  /**
+   * Get a {@link OdkDbTable} for the result set of an arbitrary sql query
+   * and bind parameters.
+   *
+   * The sql query can be arbitrarily complex and can include joins, unions, etc.
+   * The data are returned as string values.
+   *
+   * @param appName
+   * @param dbHandleName
+   * @param sqlCommand
+   * @param sqlBindArgs
+   * @return
+   */
+  OdkDbChunk rawSqlQuery(in String appName, in OdkDbHandle dbHandleName,
+      in String sqlCommand, in BindArgs sqlBindArgs, in int sqlLimit);
+  /**
+   * Insert or update a single table-level metadata KVS entry.
+   * 
+   * @param appName
+   * @param dbHandleName
+   * @param entry
+   */
+  void replaceDBTableMetadata(in String appName, in OdkDbHandle dbHandleName, 
+      in KeyValueStoreEntry entry);
+
+  /**
+   * Insert or update a list of table-level metadata KVS entries. If clear is
+   * true, then delete the existing set of values for this tableId before
+   * inserting the new values.
+   * 
+   * @param appName
+   * @param dbHandleName
+   * @param tableId
+   * @param metadata
+   *          a List<KeyValueStoreEntry>
+   * @param clear
+   *          if true then delete the existing set of values for this tableId
+   *          before inserting the new ones.
+   */
+  void replaceDBTableMetadataList(in String appName, in OdkDbHandle dbHandleName, 
+      in String tableId,
+      in List<KeyValueStoreEntry> metaData, in boolean clear);
+
+  /**
+   * Atomically delete all the fields under the given (tableId, partition, aspect)
+   * and replace with the supplied values.
+   *
+   * @param appName
+   * @param dbHandleName
+   * @param tableId
+   * @param partition
+   * @param aspect
+   * @param metadata
+   *          a List<KeyValueStoreEntry>
+   */
+  void replaceDBTableMetadataSubList(in String appName, in OdkDbHandle dbHandleName,
+      in String tableId, in String partition, in String aspect,
+      in List<KeyValueStoreEntry> metaData);
+
+  /**
+   * SYNC Only. ADMIN Privileges
+   *
+   * Update the schema and data-modification ETags of a given tableId.
+   *
+   * @param appName
+   * @param dbHandleName
+   * @param tableId
+   * @param schemaETag
+   * @param lastDataETag
+   */
+  void privilegedUpdateDBTableETags(in String appName, in OdkDbHandle dbHandleName,
+      in String tableId, in String schemaETag,
+      in String lastDataETag);
+
+  /**
+   * SYNC Only. ADMIN Privileges
+   *
+   * Update the timestamp of the last entirely-successful synchronization
+   * attempt of this table.
+   *
+   * @param appName
+   * @param dbHandleName
+   * @param tableId
+   */
+  void privilegedUpdateDBTableLastSyncTime(in String appName, in OdkDbHandle dbHandleName, in
+  String tableId);
+
+  /////////////////////////////////////////////////////////////////////////////////////
+  // Row level changes
+  /////////////////////////////////////////////////////////////////////////////////////
+
+  /**
+   *
+   * @param appName
+   * @param dbHandleName
+   * @param tableId
+   * @param rowId
+   * @return the sync state of the row (use {@link SyncState.valueOf()} to reconstruct), or null if the
+   *         row does not exist.
+   */
+  String getSyncState(in String appName, in OdkDbHandle dbHandleName,
+      in String tableId, in String rowId);
+
+  /**
+   * SYNC Only. ADMIN Privileges
+   *
+   * Update the ETag and SyncState of a given rowId. There should be exactly one
+   * record for this rowId in thed database (i.e., no conflicts or checkpoints).
+   *
+   * @param appName
+   * @param dbHandleName
+   * @param tableId
+   * @param rowId
+   * @param rowETag
+   * @param syncState - the SyncState.name()
+   */
+  void privilegedUpdateRowETagAndSyncState(in String appName, in OdkDbHandle dbHandleName,
+      in String tableId, in String rowId, in String rowETag, in String syncState);
+
+
+  /**
+   * Return the row(s) for the given tableId and rowId. If the row has
+   * checkpoints or conflicts, the returned UserTable will have more than one
+   * Row returned. Otherwise, it will contain a single row.
+   *
+   * @param appName
+   * @param dbHandleName
+   * @param tableId
+   * @param rowId
+   * @return one or more rows (depending upon sync conflict and edit checkpoint states)
+   */
+  OdkDbChunk getRowsWithId(in String appName, in OdkDbHandle dbHandleName,
+      in String tableId, in String rowId);
+
+  /**
+   * Return the row with the most recent changes for the given tableId and rowId.
+   * If the row has conflicts, it throws an exception. Otherwise, it returns the
+   * most recent checkpoint or non-checkpoint value; it will contain a single row.
+   *
+   * @param appName
+   * @param dbHandleName
+   * @param tableId
+   * @param rowId
+   * @return
+   */
+  OdkDbChunk getMostRecentRowWithId(in String appName, in OdkDbHandle dbHandleName,
+      in String tableId, in String rowId);
+
+  /**
+   * SYNC ONLY
+   *
+   * A combination of:
+   *
+   * deleteServerConflictRowWithId(appName, db, tableId, rowId)
+   * placeRowIntoConflict(appName, db, tableId, rowId, localRowConflictType)
+   * and, for the values which are the server row changes:
+   * insertDataIntoExistingDBTableWithId( appName, db, tableId, orderedColumns, values, rowId)
+   *
+   * Change the conflictType for the given row from null (not in conflict) to
+   * the specified one.
+   *
+   * @param appName
+   * @param dbHandleName
+   * @param tableId
+   * @param orderedColumns
+   * @param cvValues  server's field values for this row
+   * @param rowId
+   * @param localRowConflictType
+   *          expected to be one of ConflictType.LOCAL_DELETED_OLD_VALUES (0) or
+   *          ConflictType.LOCAL_UPDATED_UPDATED_VALUES (1)
+   */
+  OdkDbChunk privilegedPlaceRowIntoConflictWithId(in String appName, in OdkDbHandle dbHandleName,
+      in String tableId, in OrderedColumns orderedColumns, in ContentValues cvValues,
+      in String rowId, in int localRowConflictType);
+
+  /**
+   * SYNC, CSV Import ONLY
+   *
+   * Insert the given rowId with the values in the cvValues. This is data from
+   * the server. All metadata values must be specified in the cvValues (even null values).
+   *
+   * If a row with this rowId is present, then an exception is thrown.
+   *
+   * @param appName
+   * @param dbHandleName
+   * @param tableId
+   * @param orderedColumns
+   * @param cvValues
+   * @param rowId
+   * @return single-row table with the content of the inserted row
+   */
+  OdkDbChunk privilegedInsertRowWithId(in String appName, in OdkDbHandle dbHandleName,
+  	  in String tableId, in OrderedColumns orderedColumns, in ContentValues cvValues, in String rowId,
+  	  boolean asCsvRequestedChange);
+
+
+  /**
+   * Inserts a checkpoint row for the given rowId in the tableId. Checkpoint
+   * rows are created by ODK Survey to hold intermediate values during the
+   * filling-in of the form. They act as restore points in the Survey, should
+   * the application die.
+   *
+   * @param appName
+   * @param dbHandleName
+   * @param tableId
+   * @param orderedColumns
+   * @param cvValues
+   * @param rowId
+   * @return single-row table with the content of the inserted checkpoint
+   */
+  OdkDbChunk insertCheckpointRowWithId(in String appName, in OdkDbHandle dbHandleName,
+      in String tableId, in OrderedColumns orderedColumns, in ContentValues cvValues, in String rowId);
+
+  /**
+   * Insert the given rowId with the values in the cvValues. If certain metadata
+   * values are not specified in the cvValues, then suitable default values may
+   * be supplied for them.
+   *
+   * If a row with this rowId and certain matching metadata fields is present,
+   * then an exception is thrown.
+   *
+   * @param appName
+   * @param dbHandleName
+   * @param tableId
+   * @param orderedColumns
+   * @param cvValues
+   * @param rowId
+   * @return single-row table with the content of the inserted row
+   */
+  OdkDbChunk insertRowWithId(in String appName, in OdkDbHandle dbHandleName,
+  	  in String tableId, in OrderedColumns orderedColumns, in ContentValues cvValues, in String rowId);
+
+
+  /**
+   * Delete any checkpoint rows for the given rowId in the tableId. Checkpoint
+   * rows are created by ODK Survey to hold intermediate values during the
+   * filling-in of the form. They act as restore points in the Survey, should
+   * the application die.
+   *
+   * @param appName
+   * @param dbHandleName
+   * @param tableId
+   * @param orderedColumns
+   * @param rowId
+   */
+  OdkDbChunk deleteAllCheckpointRowsWithId(in String appName, in OdkDbHandle dbHandleName,
+      in String tableId, in String rowId);
+
+  /**
+   * Delete any checkpoint rows for the given rowId in the tableId. Checkpoint
+   * rows are created by ODK Survey to hold intermediate values during the
+   * filling-in of the form. They act as restore points in the Survey, should
+   * the application die.
+   *
+   * @param appName
+   * @param dbHandleName
+   * @param tableId
+   * @param rowId
+   */
+  OdkDbChunk deleteLastCheckpointRowWithId(in String appName, in OdkDbHandle dbHandleName,
+      in String tableId, in String rowId);
+
+ /**
+   * Delete the specified rowId in this tableId. Deletion respects sync
+   * semantics. If the row is in the SyncState.new_row state, then the row and
+   * its associated file attachments are immediately deleted. Otherwise, the row
+   * is placed into the SyncState.deleted state and will be retained until the
+   * device can delete the record on the server.
+   * <p>
+   * If you need to immediately delete a record that would otherwise sync to the
+   * server, call updateRowETagAndSyncState(...) to set the row to
+   * SyncState.new_row, and then call this method and it will be immediately
+   * deleted (in this case, unless the record on the server was already deleted,
+   * it will remain and not be deleted during any subsequent synchronizations).
+   *
+   * @param appName
+   * @param dbHandleName
+   * @param tableId
+   * @param rowId
+   */
+  OdkDbChunk deleteRowWithId(in String appName, in OdkDbHandle dbHandleName,
+      in String tableId, in String rowId);
+
+
+  /**
+   * SYNC, conflict resolution ONLY
+   *
+   * Delete the specified rowId in this tableId. This is enforcing the server
+   * state on the device. I.e., the sync interaction instructed us to delete
+   * this row.
+   *
+   * @param appName
+   * @param dbHandleName
+   * @param tableId
+   * @param rowId
+   */
+  OdkDbChunk privilegedDeleteRowWithId(in String appName, in OdkDbHandle dbHandleName,
+      in String tableId, in String rowId);
+
+
+  /**
+   * Update all rows for the given rowId to SavepointType 'INCOMPLETE' and
+   * remove all but the most recent row. When used with a rowId that has
+   * checkpoints, this updates to the most recent checkpoint and removes any
+   * earlier checkpoints, incomplete or complete savepoints. Otherwise, it has
+   * the general effect of resetting the rowId to an INCOMPLETE state.
+   * 
+   * @param appName
+   * @param dbHandleName
+   * @param tableId
+   * @param rowId
+   * @return single-row table with the content of the saved-as-incomplete row
+   */
+  OdkDbChunk saveAsIncompleteMostRecentCheckpointRowWithId(
+  	  in String appName, in OdkDbHandle dbHandleName,
+      in String tableId, in String rowId);
+
+ /**
+   * Update all rows for the given rowId to SavepointType 'INCOMPLETE' and
+   * remove all but the most recent row. When used with a rowId that has
+   * checkpoints, this updates to the most recent checkpoint and removes any
+   * earlier checkpoints, incomplete or complete savepoints. Otherwise, it has
+   * the general effect of resetting the rowId to an INCOMPLETE state.
+   *
+   * @param appName
+   * @param dbHandleName
+   * @param tableId
+   * @param rowId
+   * @return single-row table with the content of the saved-as-incomplete row
+   */
+  OdkDbChunk saveAsCompleteMostRecentCheckpointRowWithId(
+  	  in String appName, in OdkDbHandle dbHandleName,
+      in String tableId, in String rowId);
+
+  /**
+   * Update the given rowId with the values in the cvValues. If certain metadata
+   * values are not specified in the cvValues, then suitable default values may
+   * be supplied for them. Furthermore, if the cvValues do not specify certain
+   * metadata fields, then an exception may be thrown if there are more than one
+   * row matching this rowId.
+   * 
+   * @param appName
+   * @param dbHandleName
+   * @param tableId
+   * @param orderedColumns
+   * @param cvValues
+   * @param rowId
+   * @return single-row table with the content of the saved-as-incomplete row
+   */
+  OdkDbChunk updateRowWithId(in String appName, in OdkDbHandle dbHandleName,
+      in String tableId,
+      in OrderedColumns orderedColumns, in ContentValues cvValues, in String rowId);
+
+  /**
+   * SYNC, CSV Import ONLY
+   *
+   * Update the given rowId with the values in the cvValues. All field
+   * values are specified in the cvValues. This is a server-induced update
+   * of the row to match all fields from the server. An error is thrown if
+   * there isn't a row matching this rowId or if there are checkpoint or
+   * conflict entries for this rowId.
+   *
+   * @param appName
+   * @param dbHandleName
+   * @param tableId
+   * @param orderedColumns
+   * @param cvValues
+   * @param rowId
+   * @return single-row table with the content of the saved-as-incomplete row
+   */
+  OdkDbChunk privilegedUpdateRowWithId(in String appName, in OdkDbHandle dbHandleName,
+      in String tableId,
+      in OrderedColumns orderedColumns, in ContentValues cvValues, in String rowId,
+      boolean asCsvRequestedChange);
+
+  /**
+   * Delete the local and server conflict records to resolve a server conflict
+   *
+   * A combination of primitive actions, all performed in one transaction:
+   *
+   * // delete the record of the server row
+   * deleteServerConflictRowWithId(appName, dbHandleName, tableId, rowId);
+   *
+   * // move the local record into the 'new_row' sync state
+   * // so it can be physically deleted.
+   * updateRowETagAndSyncState(appName, dbHandleName, tableId, rowId, null,
+   *                           SyncState.new_row.name());
+   * // move the local conflict back into the normal (null) state
+   * deleteRowWithId(appName, dbHandleName, tableId, rowId);
+   *
+   * @param appName
+   * @param dbHandleName
+   * @param tableId
+   * @param rowId
+   */
+  void resolveServerConflictWithDeleteRowWithId(in String appName,
+        in OdkDbHandle dbHandleName, in String tableId,
+  	    in String rowId);
+
+  /**
+   * Resolve the server conflict by taking the local changes.
+   * If the local changes are to delete this record, the record will be deleted
+   * upon the next successful sync.
+   *
+   * @param appName
+   * @param dbHandleName
+   * @param tableId
+   * @param rowId
+   */
+  void resolveServerConflictTakeLocalRowWithId(in String appName,
+        in OdkDbHandle dbHandleName, in String tableId,
+  	    in String rowId);
+
+  /**
+   * Resolve the server conflict by taking the local changes plus a value map
+   * of select server field values.  This map should not update any metadata
+   * fields -- it should just contain user data fields.
+   *
+   * It is an error to call this if the local change is to delete the row.
+   *
+   * @param appName
+   * @param dbHandleName
+   * @param tableId
+   * @param cvValues
+   * @param rowId
+   */
+  void resolveServerConflictTakeLocalRowPlusServerDeltasWithId(in String appName,
+        in OdkDbHandle dbHandleName, in String tableId, in ContentValues cvValues,
+  	    in String rowId);
+
+  /**
+   * Resolve the server conflict by taking the server changes.  This may delete the local row.
+   *
+   * @param appName
+   * @param dbHandleName
+   * @param tableId
+   * @param rowId
+   */
+  void resolveServerConflictTakeServerRowWithId(in String appName,
+        in OdkDbHandle dbHandleName, in String tableId,
+  	    in String rowId);
+
+  /************************************
+   * Sync Communications Tracking Tables.
+   *
+   * These APIs manipulate the table holding 
+   * the most current ETag for any documents
+   * transmitted between the server and client.
+   *
+   * By supplying an If-Modified: ETAG
+   * header, the server is able to avoid
+   * sending the document to the client
+   * and instead return a NOT_MODIFIED
+   * response.
+   ************************************/
+
+  /**
+   * Forget the document ETag values for the given tableId on all servers.
+   * Used when deleting a table. Exposed mainly for integration testing.
+   *
+   * @param appName
+   * @param dbHandleName
+   * @param tableId
+   */
+  void deleteAllSyncETagsForTableId(in String appName, in OdkDbHandle dbHandleName, in String tableId);
+
+  /**
+   * Forget the document ETag values for everything except the specified Uri.
+   * Call this when the server URI we are syncing against has changed.
+   *
+   * @param appName
+   * @param dbHandleName
+   * @param verifiedUri (e.g., https://opendatakit-tablesdemo.appspot.com)
+   */
+  void deleteAllSyncETagsExceptForServer(in String appName, in OdkDbHandle dbHandleName,
+  	  in String verifiedUri);
+
+  /**
+   * Forget the document ETag values for everything under the specified Uri.
+   *
+   * @param appName
+   * @param dbHandleName
+   * @param verifiedUri (e.g., https://opendatakit-tablesdemo.appspot.com)
+   */
+  void deleteAllSyncETagsUnderServer(in String appName, in OdkDbHandle dbHandleName,
+  	  in String verifiedUri);
+
+  /**
+   * Get the document ETag values for the given file under the specified Uri.
+   * The assumption is that the file system will update the modification timestamp
+   * if the file has changed. This eliminates the need for computing an md5
+   * hash on files that haven't changed. We can just retrieve that from the database.
+   *
+   * @param appName
+   * @param dbHandleName
+   * @param verifiedUri (e.g., https://opendatakit-tablesdemo.appspot.com)
+   * @param tableId  (null if an application-level file)
+   * @param modificationTimestamp timestamp of last file modification
+   */
+  String getFileSyncETag(in String appName, in OdkDbHandle dbHandleName,
+  	  in String verifiedUri, in String tableId, in long modificationTimestamp);
+
+  /**
+   * Get the document ETag values for the given manifest under the specified Uri.
+   *
+   * @param appName
+   * @param dbHandleName
+   * @param verifiedUri (e.g., https://opendatakit-tablesdemo.appspot.com)
+   * @param tableId  (null if an application-level manifest)
+   */
+  String getManifestSyncETag(in String appName, in OdkDbHandle dbHandleName,
+  	  in String verifiedUri, in String tableId);
+
+  /**
+   * Update the document ETag values for the given file under the specified Uri.
+   * The assumption is that the file system will update the modification timestamp
+   * if the file has changed. This eliminates the need for computing an md5
+   * hash on files that haven't changed. We can just retrieve that from the database.
+   *
+   * @param appName
+   * @param dbHandleName
+   * @param verifiedUri (e.g., https://opendatakit-tablesdemo.appspot.com)
+   * @param tableId  (null if an application-level file)
+   * @param modificationTimestamp timestamp of last file modification
+   * @param eTag
+   */
+  void updateFileSyncETag(in String appName, in OdkDbHandle dbHandleName,
+  	  in String verifiedUri, in String tableId, in long modificationTimestamp,
+  	  in String eTag);
+
+  /**
+   * Update the document ETag values for the given manifest under the specified Uri.
+   *
+   * @param appName
+   * @param dbHandleName
+   * @param verifiedUri (e.g., https://opendatakit-tablesdemo.appspot.com)
+   * @param tableId  (null if an application-level manifest)
+   * @param eTag
+   */
+  void updateManifestSyncETag(in String appName, in OdkDbHandle dbHandleName,
+  	  in String verifiedUri, in String tableId, in String eTag);
+
+  /**
+   * Retrieve partitions of data from an earlier call.
+   *
+   * @param chunkID The unique id of the data parition
+   * @return The data partition, which contains a pointer to the next partition if it exists.
+   */
+  OdkDbChunk getChunk(in ParcelUuid chunkID);
+}